/*
 *  Shared Memory Communications over RDMA (SMC-R) and RoCE
 *
 *  AF_SMC protocol family socket handler keeping the AF_INET sock address type
 *  applies to SOCK_STREAM sockets only
 *  offers an alternative communication option for TCP-protocol sockets
 *  applicable with RoCE-cards only
 *
 *  Initial restrictions:
 *    - support for alternate links postponed
 *
 *  Copyright IBM Corp. 2016, 2018
 *
 *  Author(s):  Ursula Braun <ubraun@linux.vnet.ibm.com>
 *              based on prototype from Frank Blaschka
 */

#define KMSG_COMPONENT "smc"
#define pr_fmt(fmt) KMSG_COMPONENT ": " fmt

#include <linux/module.h>
#include <linux/socket.h>
#include <linux/workqueue.h>
#include <linux/in.h>
#include <linux/sched/signal.h>

#include <net/sock.h>
#include <net/tcp.h>
#include <net/smc.h>
#include <asm/ioctls.h>

#include "smc.h"
#include "smc_clc.h"
#include "smc_llc.h"
#include "smc_cdc.h"
#include "smc_core.h"
#include "smc_ib.h"
#include "smc_pnet.h"
#include "smc_tx.h"
#include "smc_rx.h"
#include "smc_close.h"

static DEFINE_MUTEX(smc_create_lgr_pending);	/* serialize link group
						 * creation
						 */

static void smc_tcp_listen_work(struct work_struct *);
static void smc_connect_work(struct work_struct *);

static void smc_set_keepalive(struct sock *sk, int val)
{
	struct smc_sock *smc = smc_sk(sk);

	smc->clcsock->sk->sk_prot->keepalive(smc->clcsock->sk, val);
}

static struct smc_hashinfo smc_v4_hashinfo = {
	.lock = __RW_LOCK_UNLOCKED(smc_v4_hashinfo.lock),
};

static struct smc_hashinfo smc_v6_hashinfo = {
	.lock = __RW_LOCK_UNLOCKED(smc_v6_hashinfo.lock),
};

int smc_hash_sk(struct sock *sk)
{
	struct smc_hashinfo *h = sk->sk_prot->h.smc_hash;
	struct hlist_head *head;

	head = &h->ht;

	write_lock_bh(&h->lock);
	sk_add_node(sk, head);
	sock_prot_inuse_add(sock_net(sk), sk->sk_prot, 1);
	write_unlock_bh(&h->lock);

	return 0;
}
EXPORT_SYMBOL_GPL(smc_hash_sk);

void smc_unhash_sk(struct sock *sk)
{
	struct smc_hashinfo *h = sk->sk_prot->h.smc_hash;

	write_lock_bh(&h->lock);
	if (sk_del_node_init(sk))
		sock_prot_inuse_add(sock_net(sk), sk->sk_prot, -1);
	write_unlock_bh(&h->lock);
}
EXPORT_SYMBOL_GPL(smc_unhash_sk);

struct proto smc_proto = {
	.name		= "SMC",
	.owner		= THIS_MODULE,
	.keepalive	= smc_set_keepalive,
	.hash		= smc_hash_sk,
	.unhash		= smc_unhash_sk,
	.obj_size	= sizeof(struct smc_sock),
	.h.smc_hash	= &smc_v4_hashinfo,
	.slab_flags	= SLAB_TYPESAFE_BY_RCU,
};
EXPORT_SYMBOL_GPL(smc_proto);

struct proto smc_proto6 = {
	.name		= "SMC6",
	.owner		= THIS_MODULE,
	.keepalive	= smc_set_keepalive,
	.hash		= smc_hash_sk,
	.unhash		= smc_unhash_sk,
	.obj_size	= sizeof(struct smc_sock),
	.h.smc_hash	= &smc_v6_hashinfo,
	.slab_flags	= SLAB_TYPESAFE_BY_RCU,
};
EXPORT_SYMBOL_GPL(smc_proto6);

static int smc_release(struct socket *sock)
{
	struct sock *sk = sock->sk;
	struct smc_sock *smc;
	int rc = 0;

	if (!sk)
		goto out;

	smc = smc_sk(sk);

	/* cleanup for a dangling non-blocking connect */
	flush_work(&smc->connect_work);
	kfree(smc->connect_info);
	smc->connect_info = NULL;

	if (sk->sk_state == SMC_LISTEN)
		/* smc_close_non_accepted() is called and acquires
		 * sock lock for child sockets again
		 */
		lock_sock_nested(sk, SINGLE_DEPTH_NESTING);
	else
		lock_sock(sk);

	if (!smc->use_fallback) {
		rc = smc_close_active(smc);
		sock_set_flag(sk, SOCK_DEAD);
		sk->sk_shutdown |= SHUTDOWN_MASK;
	}
	if (smc->clcsock) {
		sock_release(smc->clcsock);
		smc->clcsock = NULL;
	}
	if (smc->use_fallback) {
		if (sk->sk_state != SMC_LISTEN && sk->sk_state != SMC_INIT)
			sock_put(sk); /* passive closing */
		sk->sk_state = SMC_CLOSED;
		sk->sk_state_change(sk);
	}

	/* detach socket */
	sock_orphan(sk);
	sock->sk = NULL;
	if (!smc->use_fallback && sk->sk_state == SMC_CLOSED)
		smc_conn_free(&smc->conn);
	release_sock(sk);

	sk->sk_prot->unhash(sk);
	sock_put(sk); /* final sock_put */
out:
	return rc;
}

static void smc_destruct(struct sock *sk)
{
	if (sk->sk_state != SMC_CLOSED)
		return;
	if (!sock_flag(sk, SOCK_DEAD))
		return;

	sk_refcnt_debug_dec(sk);
}

static struct sock *smc_sock_alloc(struct net *net, struct socket *sock,
				   int protocol)
{
	struct smc_sock *smc;
	struct proto *prot;
	struct sock *sk;

	prot = (protocol == SMCPROTO_SMC6) ? &smc_proto6 : &smc_proto;
	sk = sk_alloc(net, PF_SMC, GFP_KERNEL, prot, 0);
	if (!sk)
		return NULL;

	sock_init_data(sock, sk); /* sets sk_refcnt to 1 */
	sk->sk_state = SMC_INIT;
	sk->sk_destruct = smc_destruct;
	sk->sk_protocol = protocol;
	smc = smc_sk(sk);
	INIT_WORK(&smc->tcp_listen_work, smc_tcp_listen_work);
	INIT_WORK(&smc->connect_work, smc_connect_work);
	INIT_DELAYED_WORK(&smc->conn.tx_work, smc_tx_work);
	INIT_LIST_HEAD(&smc->accept_q);
	spin_lock_init(&smc->accept_q_lock);
	spin_lock_init(&smc->conn.send_lock);
	sk->sk_prot->hash(sk);
	sk_refcnt_debug_inc(sk);

	return sk;
}

static int smc_bind(struct socket *sock, struct sockaddr *uaddr,
		    int addr_len)
{
	struct sockaddr_in *addr = (struct sockaddr_in *)uaddr;
	struct sock *sk = sock->sk;
	struct smc_sock *smc;
	int rc;

	smc = smc_sk(sk);

	/* replicate tests from inet_bind(), to be safe wrt. future changes */
	rc = -EINVAL;
	if (addr_len < sizeof(struct sockaddr_in))
		goto out;

	rc = -EAFNOSUPPORT;
	if (addr->sin_family != AF_INET &&
	    addr->sin_family != AF_INET6 &&
	    addr->sin_family != AF_UNSPEC)
		goto out;
	/* accept AF_UNSPEC (mapped to AF_INET) only if s_addr is INADDR_ANY */
	if (addr->sin_family == AF_UNSPEC &&
	    addr->sin_addr.s_addr != htonl(INADDR_ANY))
		goto out;

	lock_sock(sk);

	/* Check if socket is already active */
	rc = -EINVAL;
	if (sk->sk_state != SMC_INIT)
		goto out_rel;

	smc->clcsock->sk->sk_reuse = sk->sk_reuse;
	rc = kernel_bind(smc->clcsock, uaddr, addr_len);

out_rel:
	release_sock(sk);
out:
	return rc;
}

static void smc_copy_sock_settings(struct sock *nsk, struct sock *osk,
				   unsigned long mask)
{
	/* options we don't get control via setsockopt for */
	nsk->sk_type = osk->sk_type;
	nsk->sk_sndbuf = osk->sk_sndbuf;
	nsk->sk_rcvbuf = osk->sk_rcvbuf;
	nsk->sk_sndtimeo = osk->sk_sndtimeo;
	nsk->sk_rcvtimeo = osk->sk_rcvtimeo;
	nsk->sk_mark = osk->sk_mark;
	nsk->sk_priority = osk->sk_priority;
	nsk->sk_rcvlowat = osk->sk_rcvlowat;
	nsk->sk_bound_dev_if = osk->sk_bound_dev_if;
	nsk->sk_err = osk->sk_err;

	nsk->sk_flags &= ~mask;
	nsk->sk_flags |= osk->sk_flags & mask;
}

#define SK_FLAGS_SMC_TO_CLC ((1UL << SOCK_URGINLINE) | \
			     (1UL << SOCK_KEEPOPEN) | \
			     (1UL << SOCK_LINGER) | \
			     (1UL << SOCK_BROADCAST) | \
			     (1UL << SOCK_TIMESTAMP) | \
			     (1UL << SOCK_DBG) | \
			     (1UL << SOCK_RCVTSTAMP) | \
			     (1UL << SOCK_RCVTSTAMPNS) | \
			     (1UL << SOCK_LOCALROUTE) | \
			     (1UL << SOCK_TIMESTAMPING_RX_SOFTWARE) | \
			     (1UL << SOCK_RXQ_OVFL) | \
			     (1UL << SOCK_WIFI_STATUS) | \
			     (1UL << SOCK_NOFCS) | \
			     (1UL << SOCK_FILTER_LOCKED))
/* copy only relevant settings and flags of SOL_SOCKET level from smc to
 * clc socket (since smc is not called for these options from net/core)
 */
static void smc_copy_sock_settings_to_clc(struct smc_sock *smc)
{
	smc_copy_sock_settings(smc->clcsock->sk, &smc->sk, SK_FLAGS_SMC_TO_CLC);
}

#define SK_FLAGS_CLC_TO_SMC ((1UL << SOCK_URGINLINE) | \
			     (1UL << SOCK_KEEPOPEN) | \
			     (1UL << SOCK_LINGER) | \
			     (1UL << SOCK_DBG))
/* copy only settings and flags relevant for smc from clc to smc socket */
static void smc_copy_sock_settings_to_smc(struct smc_sock *smc)
{
	smc_copy_sock_settings(&smc->sk, smc->clcsock->sk, SK_FLAGS_CLC_TO_SMC);
}

/* register a new rmb, optionally send confirm_rkey msg to register with peer */
static int smc_reg_rmb(struct smc_link *link, struct smc_buf_desc *rmb_desc,
		       bool conf_rkey)
{
	/* register memory region for new rmb */
	if (smc_wr_reg_send(link, rmb_desc->mr_rx[SMC_SINGLE_LINK])) {
		rmb_desc->regerr = 1;
		return -EFAULT;
	}
	if (!conf_rkey)
		return 0;
	/* exchange confirm_rkey msg with peer */
	if (smc_llc_do_confirm_rkey(link, rmb_desc)) {
		rmb_desc->regerr = 1;
		return -EFAULT;
	}
	return 0;
}

static int smc_clnt_conf_first_link(struct smc_sock *smc)
{
	struct net *net = sock_net(smc->clcsock->sk);
	struct smc_link_group *lgr = smc->conn.lgr;
	struct smc_link *link;
	int rest;
	int rc;

	link = &lgr->lnk[SMC_SINGLE_LINK];
	/* receive CONFIRM LINK request from server over RoCE fabric */
	rest = wait_for_completion_interruptible_timeout(
		&link->llc_confirm,
		SMC_LLC_WAIT_FIRST_TIME);
	if (rest <= 0) {
		struct smc_clc_msg_decline dclc;

		rc = smc_clc_wait_msg(smc, &dclc, sizeof(dclc),
				      SMC_CLC_DECLINE);
		return rc;
	}

	if (link->llc_confirm_rc)
		return SMC_CLC_DECL_RMBE_EC;

	rc = smc_ib_modify_qp_rts(link);
	if (rc)
		return SMC_CLC_DECL_INTERR;

	smc_wr_remember_qp_attr(link);

	if (smc_reg_rmb(link, smc->conn.rmb_desc, false))
		return SMC_CLC_DECL_INTERR;

	/* send CONFIRM LINK response over RoCE fabric */
	rc = smc_llc_send_confirm_link(link,
				       link->smcibdev->mac[link->ibport - 1],
				       &link->smcibdev->gid[link->ibport - 1],
				       SMC_LLC_RESP);
	if (rc < 0)
		return SMC_CLC_DECL_TCL;

	/* receive ADD LINK request from server over RoCE fabric */
	rest = wait_for_completion_interruptible_timeout(&link->llc_add,
							 SMC_LLC_WAIT_TIME);
	if (rest <= 0) {
		struct smc_clc_msg_decline dclc;

		rc = smc_clc_wait_msg(smc, &dclc, sizeof(dclc),
				      SMC_CLC_DECLINE);
		return rc;
	}

	/* send add link reject message, only one link supported for now */
	rc = smc_llc_send_add_link(link,
				   link->smcibdev->mac[link->ibport - 1],
				   &link->smcibdev->gid[link->ibport - 1],
				   SMC_LLC_RESP);
	if (rc < 0)
		return SMC_CLC_DECL_TCL;

	smc_llc_link_active(link, net->ipv4.sysctl_tcp_keepalive_time);

	return 0;
}

static void smc_conn_save_peer_info(struct smc_sock *smc,
				    struct smc_clc_msg_accept_confirm *clc)
{
	int bufsize = smc_uncompress_bufsize(clc->rmbe_size);

	smc->conn.peer_rmbe_idx = clc->rmbe_idx;
	smc->conn.local_tx_ctrl.token = ntohl(clc->rmbe_alert_token);
	smc->conn.peer_rmbe_size = bufsize;
	atomic_set(&smc->conn.peer_rmbe_space, smc->conn.peer_rmbe_size);
	smc->conn.tx_off = bufsize * (smc->conn.peer_rmbe_idx - 1);
}

static void smc_link_save_peer_info(struct smc_link *link,
				    struct smc_clc_msg_accept_confirm *clc)
{
	link->peer_qpn = ntoh24(clc->qpn);
	memcpy(link->peer_gid, clc->lcl.gid, SMC_GID_SIZE);
	memcpy(link->peer_mac, clc->lcl.mac, sizeof(link->peer_mac));
	link->peer_psn = ntoh24(clc->psn);
	link->peer_mtu = clc->qp_mtu;
}

/* fall back during connect */
static int smc_connect_fallback(struct smc_sock *smc)
{
	smc->use_fallback = true;
	smc_copy_sock_settings_to_clc(smc);
	if (smc->sk.sk_state == SMC_INIT)
		smc->sk.sk_state = SMC_ACTIVE;
	return 0;
}

/* decline and fall back during connect */
static int smc_connect_decline_fallback(struct smc_sock *smc, int reason_code)
{
	int rc;

	if (reason_code < 0) { /* error, fallback is not possible */
		if (smc->sk.sk_state == SMC_INIT)
			sock_put(&smc->sk); /* passive closing */
		return reason_code;
	}
	if (reason_code != SMC_CLC_DECL_REPLY) {
		rc = smc_clc_send_decline(smc, reason_code);
		if (rc < 0) {
			if (smc->sk.sk_state == SMC_INIT)
				sock_put(&smc->sk); /* passive closing */
			return rc;
		}
	}
	return smc_connect_fallback(smc);
}

/* abort connecting */
static int smc_connect_abort(struct smc_sock *smc, int reason_code,
			     int local_contact)
{
	if (local_contact == SMC_FIRST_CONTACT)
		smc_lgr_forget(smc->conn.lgr);
	mutex_unlock(&smc_create_lgr_pending);
	smc_conn_free(&smc->conn);
	return reason_code;
}

/* check if there is a rdma device available for this connection. */
/* called for connect and listen */
static int smc_check_rdma(struct smc_sock *smc, struct smc_ib_device **ibdev,
			  u8 *ibport)
{
	int reason_code = 0;

	/* PNET table look up: search active ib_device and port
	 * within same PNETID that also contains the ethernet device
	 * used for the internal TCP socket
	 */
	smc_pnet_find_roce_resource(smc->clcsock->sk, ibdev, ibport);
	if (!(*ibdev))
		reason_code = SMC_CLC_DECL_CNFERR; /* configuration error */

	return reason_code;
}

/* CLC handshake during connect */
static int smc_connect_clc(struct smc_sock *smc,
			   struct smc_clc_msg_accept_confirm *aclc,
			   struct smc_ib_device *ibdev, u8 ibport)
{
	int rc = 0;

	/* do inband token exchange */
	rc = smc_clc_send_proposal(smc, ibdev, ibport);
	if (rc)
		return rc;
	/* receive SMC Accept CLC message */
	return smc_clc_wait_msg(smc, aclc, sizeof(*aclc), SMC_CLC_ACCEPT);
}

/* setup for RDMA connection of client */
static int smc_connect_rdma(struct smc_sock *smc,
			    struct smc_clc_msg_accept_confirm *aclc,
			    struct smc_ib_device *ibdev, u8 ibport)
{
	int local_contact = SMC_FIRST_CONTACT;
	struct smc_link *link;
	int reason_code = 0;

	mutex_lock(&smc_create_lgr_pending);
	local_contact = smc_conn_create(smc, ibdev, ibport, &aclc->lcl,
					aclc->hdr.flag);
	if (local_contact < 0) {
		if (local_contact == -ENOMEM)
			reason_code = SMC_CLC_DECL_MEM;/* insufficient memory*/
		else if (local_contact == -ENOLINK)
			reason_code = SMC_CLC_DECL_SYNCERR; /* synchr. error */
		else
			reason_code = SMC_CLC_DECL_INTERR; /* other error */
		return smc_connect_abort(smc, reason_code, 0);
	}
	link = &smc->conn.lgr->lnk[SMC_SINGLE_LINK];

	smc_conn_save_peer_info(smc, aclc);

	/* create send buffer and rmb */
	if (smc_buf_create(smc))
		return smc_connect_abort(smc, SMC_CLC_DECL_MEM, local_contact);

	if (local_contact == SMC_FIRST_CONTACT)
		smc_link_save_peer_info(link, aclc);

	if (smc_rmb_rtoken_handling(&smc->conn, aclc))
		return smc_connect_abort(smc, SMC_CLC_DECL_INTERR,
					 local_contact);

	smc_close_init(smc);
	smc_rx_init(smc);

	if (local_contact == SMC_FIRST_CONTACT) {
		if (smc_ib_ready_link(link))
			return smc_connect_abort(smc, SMC_CLC_DECL_INTERR,
						 local_contact);
	} else {
		if (!smc->conn.rmb_desc->reused &&
		    smc_reg_rmb(link, smc->conn.rmb_desc, true))
			return smc_connect_abort(smc, SMC_CLC_DECL_INTERR,
						 local_contact);
	}
	smc_rmb_sync_sg_for_device(&smc->conn);

	reason_code = smc_clc_send_confirm(smc);
	if (reason_code)
		return smc_connect_abort(smc, reason_code, local_contact);

	smc_tx_init(smc);

	if (local_contact == SMC_FIRST_CONTACT) {
		/* QP confirmation over RoCE fabric */
		reason_code = smc_clnt_conf_first_link(smc);
		if (reason_code)
			return smc_connect_abort(smc, reason_code,
						 local_contact);
	}
	mutex_unlock(&smc_create_lgr_pending);

	smc_copy_sock_settings_to_clc(smc);
	if (smc->sk.sk_state == SMC_INIT)
		smc->sk.sk_state = SMC_ACTIVE;

	return 0;
}

/* perform steps before actually connecting */
static int __smc_connect(struct smc_sock *smc)
{
	struct smc_clc_msg_accept_confirm aclc;
	struct smc_ib_device *ibdev;
	int rc = 0;
	u8 ibport;

	sock_hold(&smc->sk); /* sock put in passive closing */

	if (smc->use_fallback)
		return smc_connect_fallback(smc);

	/* if peer has not signalled SMC-capability, fall back */
	if (!tcp_sk(smc->clcsock->sk)->syn_smc)
		return smc_connect_fallback(smc);

	/* IPSec connections opt out of SMC-R optimizations */
	if (using_ipsec(smc))
		return smc_connect_decline_fallback(smc, SMC_CLC_DECL_IPSEC);

	/* check if a RDMA device is available; if not, fall back */
	if (smc_check_rdma(smc, &ibdev, &ibport))
		return smc_connect_decline_fallback(smc, SMC_CLC_DECL_CNFERR);

	/* perform CLC handshake */
	rc = smc_connect_clc(smc, &aclc, ibdev, ibport);
	if (rc)
		return smc_connect_decline_fallback(smc, rc);

	/* connect using rdma */
	rc = smc_connect_rdma(smc, &aclc, ibdev, ibport);
	if (rc)
		return smc_connect_decline_fallback(smc, rc);

	return 0;
}

static void smc_connect_work(struct work_struct *work)
{
	struct smc_sock *smc = container_of(work, struct smc_sock,
					    connect_work);
	int rc;

	lock_sock(&smc->sk);
	rc = kernel_connect(smc->clcsock, &smc->connect_info->addr,
			    smc->connect_info->alen, smc->connect_info->flags);
	if (smc->clcsock->sk->sk_err) {
		smc->sk.sk_err = smc->clcsock->sk->sk_err;
		goto out;
	}
	if (rc < 0) {
		smc->sk.sk_err = -rc;
		goto out;
	}

	rc = __smc_connect(smc);
	if (rc < 0)
		smc->sk.sk_err = -rc;

out:
	smc->sk.sk_state_change(&smc->sk);
	kfree(smc->connect_info);
	smc->connect_info = NULL;
	release_sock(&smc->sk);
}

static int smc_connect(struct socket *sock, struct sockaddr *addr,
		       int alen, int flags)
{
	struct sock *sk = sock->sk;
	struct smc_sock *smc;
	int rc = -EINVAL;

	smc = smc_sk(sk);

	/* separate smc parameter checking to be safe */
	if (alen < sizeof(addr->sa_family))
		goto out_err;
	if (addr->sa_family != AF_INET && addr->sa_family != AF_INET6)
		goto out_err;

	lock_sock(sk);
	switch (sk->sk_state) {
	default:
		goto out;
	case SMC_ACTIVE:
		rc = -EISCONN;
		goto out;
	case SMC_INIT:
		rc = 0;
		break;
	}

	smc_copy_sock_settings_to_clc(smc);
	tcp_sk(smc->clcsock->sk)->syn_smc = 1;
	if (flags & O_NONBLOCK) {
		if (smc->connect_info) {
			rc = -EALREADY;
			goto out;
		}
		smc->connect_info = kzalloc(alen + 2 * sizeof(int), GFP_KERNEL);
		if (!smc->connect_info) {
			rc = -ENOMEM;
			goto out;
		}
		smc->connect_info->alen = alen;
		smc->connect_info->flags = flags ^ O_NONBLOCK;
		memcpy(&smc->connect_info->addr, addr, alen);
		schedule_work(&smc->connect_work);
		rc = -EINPROGRESS;
	} else {
		rc = kernel_connect(smc->clcsock, addr, alen, flags);
		if (rc)
			goto out;

		rc = __smc_connect(smc);
		if (rc < 0)
			goto out;
		else
			rc = 0; /* success cases including fallback */
	}

out:
	release_sock(sk);
out_err:
	return rc;
}

static int smc_clcsock_accept(struct smc_sock *lsmc, struct smc_sock **new_smc)
{
	struct socket *new_clcsock = NULL;
	struct sock *lsk = &lsmc->sk;
	struct sock *new_sk;
	int rc;

	release_sock(lsk);
	new_sk = smc_sock_alloc(sock_net(lsk), NULL, lsk->sk_protocol);
	if (!new_sk) {
		rc = -ENOMEM;
		lsk->sk_err = ENOMEM;
		*new_smc = NULL;
		lock_sock(lsk);
		goto out;
	}
	*new_smc = smc_sk(new_sk);

	rc = kernel_accept(lsmc->clcsock, &new_clcsock, 0);
	lock_sock(lsk);
	if  (rc < 0)
		lsk->sk_err = -rc;
	if (rc < 0 || lsk->sk_state == SMC_CLOSED) {
		if (new_clcsock)
			sock_release(new_clcsock);
		new_sk->sk_state = SMC_CLOSED;
		sock_set_flag(new_sk, SOCK_DEAD);
		new_sk->sk_prot->unhash(new_sk);
		sock_put(new_sk); /* final */
		*new_smc = NULL;
		goto out;
	}

	(*new_smc)->clcsock = new_clcsock;
out:
	return rc;
}

/* add a just created sock to the accept queue of the listen sock as
 * candidate for a following socket accept call from user space
 */
static void smc_accept_enqueue(struct sock *parent, struct sock *sk)
{
	struct smc_sock *par = smc_sk(parent);

	sock_hold(sk); /* sock_put in smc_accept_unlink () */
	spin_lock(&par->accept_q_lock);
	list_add_tail(&smc_sk(sk)->accept_q, &par->accept_q);
	spin_unlock(&par->accept_q_lock);
	sk_acceptq_added(parent);
}

/* remove a socket from the accept queue of its parental listening socket */
static void smc_accept_unlink(struct sock *sk)
{
	struct smc_sock *par = smc_sk(sk)->listen_smc;

	spin_lock(&par->accept_q_lock);
	list_del_init(&smc_sk(sk)->accept_q);
	spin_unlock(&par->accept_q_lock);
	sk_acceptq_removed(&smc_sk(sk)->listen_smc->sk);
	sock_put(sk); /* sock_hold in smc_accept_enqueue */
}

/* remove a sock from the accept queue to bind it to a new socket created
 * for a socket accept call from user space
 */
struct sock *smc_accept_dequeue(struct sock *parent,
				struct socket *new_sock)
{
	struct smc_sock *isk, *n;
	struct sock *new_sk;

	list_for_each_entry_safe(isk, n, &smc_sk(parent)->accept_q, accept_q) {
		new_sk = (struct sock *)isk;

		smc_accept_unlink(new_sk);
		if (new_sk->sk_state == SMC_CLOSED) {
			if (isk->clcsock) {
				sock_release(isk->clcsock);
				isk->clcsock = NULL;
			}
			new_sk->sk_prot->unhash(new_sk);
			sock_put(new_sk); /* final */
			continue;
		}
		if (new_sock)
			sock_graft(new_sk, new_sock);
		return new_sk;
	}
	return NULL;
}

/* clean up for a created but never accepted sock */
void smc_close_non_accepted(struct sock *sk)
{
	struct smc_sock *smc = smc_sk(sk);

	lock_sock(sk);
	if (!sk->sk_lingertime)
		/* wait for peer closing */
		sk->sk_lingertime = SMC_MAX_STREAM_WAIT_TIMEOUT;
	if (!smc->use_fallback) {
		smc_close_active(smc);
		sock_set_flag(sk, SOCK_DEAD);
		sk->sk_shutdown |= SHUTDOWN_MASK;
	}
	if (smc->clcsock) {
		struct socket *tcp;

		tcp = smc->clcsock;
		smc->clcsock = NULL;
		sock_release(tcp);
	}
	if (smc->use_fallback) {
		sock_put(sk); /* passive closing */
		sk->sk_state = SMC_CLOSED;
	} else {
		if (sk->sk_state == SMC_CLOSED)
			smc_conn_free(&smc->conn);
	}
	release_sock(sk);
	sk->sk_prot->unhash(sk);
	sock_put(sk); /* final sock_put */
}

static int smc_serv_conf_first_link(struct smc_sock *smc)
{
	struct net *net = sock_net(smc->clcsock->sk);
	struct smc_link_group *lgr = smc->conn.lgr;
	struct smc_link *link;
	int rest;
	int rc;

	link = &lgr->lnk[SMC_SINGLE_LINK];

	if (smc_reg_rmb(link, smc->conn.rmb_desc, false))
		return SMC_CLC_DECL_INTERR;

	/* send CONFIRM LINK request to client over the RoCE fabric */
	rc = smc_llc_send_confirm_link(link,
				       link->smcibdev->mac[link->ibport - 1],
				       &link->smcibdev->gid[link->ibport - 1],
				       SMC_LLC_REQ);
	if (rc < 0)
		return SMC_CLC_DECL_TCL;

	/* receive CONFIRM LINK response from client over the RoCE fabric */
	rest = wait_for_completion_interruptible_timeout(
		&link->llc_confirm_resp,
		SMC_LLC_WAIT_FIRST_TIME);
	if (rest <= 0) {
		struct smc_clc_msg_decline dclc;

		rc = smc_clc_wait_msg(smc, &dclc, sizeof(dclc),
				      SMC_CLC_DECLINE);
		return rc;
	}

	if (link->llc_confirm_resp_rc)
		return SMC_CLC_DECL_RMBE_EC;

	/* send ADD LINK request to client over the RoCE fabric */
	rc = smc_llc_send_add_link(link,
				   link->smcibdev->mac[link->ibport - 1],
				   &link->smcibdev->gid[link->ibport - 1],
				   SMC_LLC_REQ);
	if (rc < 0)
		return SMC_CLC_DECL_TCL;

	/* receive ADD LINK response from client over the RoCE fabric */
	rest = wait_for_completion_interruptible_timeout(&link->llc_add_resp,
							 SMC_LLC_WAIT_TIME);
	if (rest <= 0) {
		struct smc_clc_msg_decline dclc;

		rc = smc_clc_wait_msg(smc, &dclc, sizeof(dclc),
				      SMC_CLC_DECLINE);
		return rc;
	}

	smc_llc_link_active(link, net->ipv4.sysctl_tcp_keepalive_time);

	return 0;
}

/* listen worker: finish */
static void smc_listen_out(struct smc_sock *new_smc)
{
	struct smc_sock *lsmc = new_smc->listen_smc;
	struct sock *newsmcsk = &new_smc->sk;

	lock_sock_nested(&lsmc->sk, SINGLE_DEPTH_NESTING);
	if (lsmc->sk.sk_state == SMC_LISTEN) {
		smc_accept_enqueue(&lsmc->sk, newsmcsk);
	} else { /* no longer listening */
		smc_close_non_accepted(newsmcsk);
	}
	release_sock(&lsmc->sk);

	/* Wake up accept */
	lsmc->sk.sk_data_ready(&lsmc->sk);
	sock_put(&lsmc->sk); /* sock_hold in smc_tcp_listen_work */
}

/* listen worker: finish in state connected */
static void smc_listen_out_connected(struct smc_sock *new_smc)
{
	struct sock *newsmcsk = &new_smc->sk;

	sk_refcnt_debug_inc(newsmcsk);
	if (newsmcsk->sk_state == SMC_INIT)
		newsmcsk->sk_state = SMC_ACTIVE;

	smc_listen_out(new_smc);
}

/* listen worker: finish in error state */
static void smc_listen_out_err(struct smc_sock *new_smc)
{
	struct sock *newsmcsk = &new_smc->sk;

	if (newsmcsk->sk_state == SMC_INIT)
		sock_put(&new_smc->sk); /* passive closing */
	newsmcsk->sk_state = SMC_CLOSED;
	smc_conn_free(&new_smc->conn);

	smc_listen_out(new_smc);
}

/* listen worker: decline and fall back if possible */
static void smc_listen_decline(struct smc_sock *new_smc, int reason_code,
			       int local_contact)
{
	/* RDMA setup failed, switch back to TCP */
	if (local_contact == SMC_FIRST_CONTACT)
		smc_lgr_forget(new_smc->conn.lgr);
	if (reason_code < 0) { /* error, no fallback possible */
		smc_listen_out_err(new_smc);
		return;
	}
	smc_conn_free(&new_smc->conn);
	new_smc->use_fallback = true;
	if (reason_code && reason_code != SMC_CLC_DECL_REPLY) {
		if (smc_clc_send_decline(new_smc, reason_code) < 0) {
			smc_listen_out_err(new_smc);
			return;
		}
	}
	smc_listen_out_connected(new_smc);
}

/* listen worker: check prefixes */
static int smc_listen_rdma_check(struct smc_sock *new_smc,
				 struct smc_clc_msg_proposal *pclc)
{
	struct smc_clc_msg_proposal_prefix *pclc_prfx;
	struct socket *newclcsock = new_smc->clcsock;

	pclc_prfx = smc_clc_proposal_get_prefix(pclc);
	if (smc_clc_prfx_match(newclcsock, pclc_prfx))
		return SMC_CLC_DECL_CNFERR;

	return 0;
}

/* listen worker: initialize connection and buffers */
static int smc_listen_rdma_init(struct smc_sock *new_smc,
				struct smc_clc_msg_proposal *pclc,
				struct smc_ib_device *ibdev, u8 ibport,
				int *local_contact)
{
	/* allocate connection / link group */
	*local_contact = smc_conn_create(new_smc, ibdev, ibport, &pclc->lcl, 0);
	if (*local_contact < 0) {
		if (*local_contact == -ENOMEM)
			return SMC_CLC_DECL_MEM;/* insufficient memory*/
		return SMC_CLC_DECL_INTERR; /* other error */
	}

	/* create send buffer and rmb */
	if (smc_buf_create(new_smc))
		return SMC_CLC_DECL_MEM;

	return 0;
}

/* listen worker: register buffers */
static int smc_listen_rdma_reg(struct smc_sock *new_smc, int local_contact)
{
	struct smc_link *link = &new_smc->conn.lgr->lnk[SMC_SINGLE_LINK];

	if (local_contact != SMC_FIRST_CONTACT) {
		if (!new_smc->conn.rmb_desc->reused) {
			if (smc_reg_rmb(link, new_smc->conn.rmb_desc, true))
				return SMC_CLC_DECL_INTERR;
		}
	}
	smc_rmb_sync_sg_for_device(&new_smc->conn);

	return 0;
}

/* listen worker: finish RDMA setup */
static void smc_listen_rdma_finish(struct smc_sock *new_smc,
				   struct smc_clc_msg_accept_confirm *cclc,
				   int local_contact)
{
	struct smc_link *link = &new_smc->conn.lgr->lnk[SMC_SINGLE_LINK];
	int reason_code = 0;

	if (local_contact == SMC_FIRST_CONTACT)
		smc_link_save_peer_info(link, cclc);

	if (smc_rmb_rtoken_handling(&new_smc->conn, cclc)) {
		reason_code = SMC_CLC_DECL_INTERR;
		goto decline;
	}

	if (local_contact == SMC_FIRST_CONTACT) {
		if (smc_ib_ready_link(link)) {
			reason_code = SMC_CLC_DECL_INTERR;
			goto decline;
		}
		/* QP confirmation over RoCE fabric */
		reason_code = smc_serv_conf_first_link(new_smc);
		if (reason_code)
			goto decline;
	}
	return;

decline:
	mutex_unlock(&smc_create_lgr_pending);
	smc_listen_decline(new_smc, reason_code, local_contact);
}

/* setup for RDMA connection of server */
static void smc_listen_work(struct work_struct *work)
{
	struct smc_sock *new_smc = container_of(work, struct smc_sock,
						smc_listen_work);
	struct socket *newclcsock = new_smc->clcsock;
	struct smc_clc_msg_accept_confirm cclc;
	struct smc_clc_msg_proposal *pclc;
	struct smc_ib_device *ibdev;
	u8 buf[SMC_CLC_MAX_LEN];
	int local_contact = 0;
	int reason_code = 0;
	int rc = 0;
	u8 ibport;

	if (new_smc->use_fallback) {
		smc_listen_out_connected(new_smc);
		return;
	}

	/* check if peer is smc capable */
	if (!tcp_sk(newclcsock->sk)->syn_smc) {
		new_smc->use_fallback = true;
		smc_listen_out_connected(new_smc);
		return;
	}

	/* do inband token exchange -
	 * wait for and receive SMC Proposal CLC message
	 */
	pclc = (struct smc_clc_msg_proposal *)&buf;
	reason_code = smc_clc_wait_msg(new_smc, pclc, SMC_CLC_MAX_LEN,
				       SMC_CLC_PROPOSAL);
	if (reason_code) {
		smc_listen_decline(new_smc, reason_code, 0);
		return;
	}

	/* IPSec connections opt out of SMC-R optimizations */
	if (using_ipsec(new_smc)) {
		smc_listen_decline(new_smc, SMC_CLC_DECL_IPSEC, 0);
		return;
	}

	mutex_lock(&smc_create_lgr_pending);
	smc_close_init(new_smc);
	smc_rx_init(new_smc);
	smc_tx_init(new_smc);

	/* check if RDMA is available */
	if (smc_check_rdma(new_smc, &ibdev, &ibport) ||
	    smc_listen_rdma_check(new_smc, pclc) ||
	    smc_listen_rdma_init(new_smc, pclc, ibdev, ibport,
				 &local_contact) ||
	    smc_listen_rdma_reg(new_smc, local_contact)) {
		/* SMC not supported, decline */
		mutex_unlock(&smc_create_lgr_pending);
		smc_listen_decline(new_smc, SMC_CLC_DECL_CNFERR, local_contact);
		return;
	}

	/* send SMC Accept CLC message */
	rc = smc_clc_send_accept(new_smc, local_contact);
	if (rc) {
		mutex_unlock(&smc_create_lgr_pending);
		smc_listen_decline(new_smc, rc, local_contact);
		return;
	}

	/* receive SMC Confirm CLC message */
	reason_code = smc_clc_wait_msg(new_smc, &cclc, sizeof(cclc),
				       SMC_CLC_CONFIRM);
	if (reason_code) {
		mutex_unlock(&smc_create_lgr_pending);
		smc_listen_decline(new_smc, reason_code, local_contact);
		return;
	}

	/* finish worker */
	smc_listen_rdma_finish(new_smc, &cclc, local_contact);
	smc_conn_save_peer_info(new_smc, &cclc);
	mutex_unlock(&smc_create_lgr_pending);
	smc_listen_out_connected(new_smc);
}

static void smc_tcp_listen_work(struct work_struct *work)
{
	struct smc_sock *lsmc = container_of(work, struct smc_sock,
					     tcp_listen_work);
	struct sock *lsk = &lsmc->sk;
	struct smc_sock *new_smc;
	int rc = 0;

	lock_sock(lsk);
	while (lsk->sk_state == SMC_LISTEN) {
		rc = smc_clcsock_accept(lsmc, &new_smc);
		if (rc)
			goto out;
		if (!new_smc)
			continue;

		new_smc->listen_smc = lsmc;
		new_smc->use_fallback = lsmc->use_fallback;
		sock_hold(lsk); /* sock_put in smc_listen_work */
		INIT_WORK(&new_smc->smc_listen_work, smc_listen_work);
		smc_copy_sock_settings_to_smc(new_smc);
		sock_hold(&new_smc->sk); /* sock_put in passive closing */
		if (!schedule_work(&new_smc->smc_listen_work))
			sock_put(&new_smc->sk);
	}

out:
	release_sock(lsk);
	sock_put(&lsmc->sk); /* sock_hold in smc_listen */
}

static int smc_listen(struct socket *sock, int backlog)
{
	struct sock *sk = sock->sk;
	struct smc_sock *smc;
	int rc;

	smc = smc_sk(sk);
	lock_sock(sk);

	rc = -EINVAL;
	if ((sk->sk_state != SMC_INIT) && (sk->sk_state != SMC_LISTEN))
		goto out;

	rc = 0;
	if (sk->sk_state == SMC_LISTEN) {
		sk->sk_max_ack_backlog = backlog;
		goto out;
	}
	/* some socket options are handled in core, so we could not apply
	 * them to the clc socket -- copy smc socket options to clc socket
	 */
	smc_copy_sock_settings_to_clc(smc);
	if (!smc->use_fallback)
		tcp_sk(smc->clcsock->sk)->syn_smc = 1;

	rc = kernel_listen(smc->clcsock, backlog);
	if (rc)
		goto out;
	sk->sk_max_ack_backlog = backlog;
	sk->sk_ack_backlog = 0;
	sk->sk_state = SMC_LISTEN;
	INIT_WORK(&smc->tcp_listen_work, smc_tcp_listen_work);
	sock_hold(sk); /* sock_hold in tcp_listen_worker */
	if (!schedule_work(&smc->tcp_listen_work))
		sock_put(sk);

out:
	release_sock(sk);
	return rc;
}

static int smc_accept(struct socket *sock, struct socket *new_sock,
		      int flags, bool kern)
{
	struct sock *sk = sock->sk, *nsk;
	DECLARE_WAITQUEUE(wait, current);
	struct smc_sock *lsmc;
	long timeo;
	int rc = 0;

	lsmc = smc_sk(sk);
	sock_hold(sk); /* sock_put below */
	lock_sock(sk);

	if (lsmc->sk.sk_state != SMC_LISTEN) {
		rc = -EINVAL;
		release_sock(sk);
		goto out;
	}

	/* Wait for an incoming connection */
	timeo = sock_rcvtimeo(sk, flags & O_NONBLOCK);
	add_wait_queue_exclusive(sk_sleep(sk), &wait);
	while (!(nsk = smc_accept_dequeue(sk, new_sock))) {
		set_current_state(TASK_INTERRUPTIBLE);
		if (!timeo) {
			rc = -EAGAIN;
			break;
		}
		release_sock(sk);
		timeo = schedule_timeout(timeo);
		/* wakeup by sk_data_ready in smc_listen_work() */
		sched_annotate_sleep();
		lock_sock(sk);
		if (signal_pending(current)) {
			rc = sock_intr_errno(timeo);
			break;
		}
	}
	set_current_state(TASK_RUNNING);
	remove_wait_queue(sk_sleep(sk), &wait);

	if (!rc)
		rc = sock_error(nsk);
	release_sock(sk);
	if (rc)
		goto out;

	if (lsmc->sockopt_defer_accept && !(flags & O_NONBLOCK)) {
		/* wait till data arrives on the socket */
		timeo = msecs_to_jiffies(lsmc->sockopt_defer_accept *
								MSEC_PER_SEC);
		if (smc_sk(nsk)->use_fallback) {
			struct sock *clcsk = smc_sk(nsk)->clcsock->sk;

			lock_sock(clcsk);
			if (skb_queue_empty(&clcsk->sk_receive_queue))
				sk_wait_data(clcsk, &timeo, NULL);
			release_sock(clcsk);
		} else if (!atomic_read(&smc_sk(nsk)->conn.bytes_to_rcv)) {
			lock_sock(nsk);
			smc_rx_wait(smc_sk(nsk), &timeo, smc_rx_data_available);
			release_sock(nsk);
		}
	}

out:
	sock_put(sk); /* sock_hold above */
	return rc;
}

static int smc_getname(struct socket *sock, struct sockaddr *addr,
		       int peer)
{
	struct smc_sock *smc;

	if (peer && (sock->sk->sk_state != SMC_ACTIVE) &&
	    (sock->sk->sk_state != SMC_APPCLOSEWAIT1))
		return -ENOTCONN;

	smc = smc_sk(sock->sk);

	return smc->clcsock->ops->getname(smc->clcsock, addr, peer);
}

static int smc_sendmsg(struct socket *sock, struct msghdr *msg, size_t len)
{
	struct sock *sk = sock->sk;
	struct smc_sock *smc;
	int rc = -EPIPE;

	smc = smc_sk(sk);
	lock_sock(sk);
	if ((sk->sk_state != SMC_ACTIVE) &&
	    (sk->sk_state != SMC_APPCLOSEWAIT1) &&
	    (sk->sk_state != SMC_INIT))
		goto out;

	if (msg->msg_flags & MSG_FASTOPEN) {
		if (sk->sk_state == SMC_INIT) {
			smc->use_fallback = true;
		} else {
			rc = -EINVAL;
			goto out;
		}
	}

	if (smc->use_fallback)
		rc = smc->clcsock->ops->sendmsg(smc->clcsock, msg, len);
	else
		rc = smc_tx_sendmsg(smc, msg, len);
out:
	release_sock(sk);
	return rc;
}

static int smc_recvmsg(struct socket *sock, struct msghdr *msg, size_t len,
		       int flags)
{
	struct sock *sk = sock->sk;
	struct smc_sock *smc;
	int rc = -ENOTCONN;

	smc = smc_sk(sk);
	lock_sock(sk);
	if ((sk->sk_state == SMC_INIT) ||
	    (sk->sk_state == SMC_LISTEN) ||
	    (sk->sk_state == SMC_CLOSED))
		goto out;

	if (sk->sk_state == SMC_PEERFINCLOSEWAIT) {
		rc = 0;
		goto out;
	}

	if (smc->use_fallback) {
		rc = smc->clcsock->ops->recvmsg(smc->clcsock, msg, len, flags);
	} else {
		msg->msg_namelen = 0;
		rc = smc_rx_recvmsg(smc, msg, NULL, len, flags);
	}

out:
	release_sock(sk);
	return rc;
}

static __poll_t smc_accept_poll(struct sock *parent)
{
	struct smc_sock *isk = smc_sk(parent);
	__poll_t mask = 0;

	spin_lock(&isk->accept_q_lock);
	if (!list_empty(&isk->accept_q))
		mask = EPOLLIN | EPOLLRDNORM;
	spin_unlock(&isk->accept_q_lock);

	return mask;
}

static __poll_t smc_poll(struct file *file, struct socket *sock,
			     poll_table *wait)
{
	struct sock *sk = sock->sk;
	__poll_t mask = 0;
	struct smc_sock *smc;

	if (!sk)
		return EPOLLNVAL;

	smc = smc_sk(sock->sk);
	if ((sk->sk_state == SMC_INIT) || smc->use_fallback) {
		/* delegate to CLC child sock */
<<<<<<< HEAD
		release_sock(sk);
		mask = smc->clcsock->ops->poll(file, smc->clcsock, wait);
		lock_sock(sk);
=======
		mask = smc->clcsock->ops->poll(file, smc->clcsock, wait);
>>>>>>> acb18725
		sk->sk_err = smc->clcsock->sk->sk_err;
		if (sk->sk_err)
			mask |= EPOLLERR;
	} else {
<<<<<<< HEAD
		if (sk->sk_state != SMC_CLOSED) {
			release_sock(sk);
			sock_poll_wait(file, sk_sleep(sk), wait);
			lock_sock(sk);
		}
=======
		if (sk->sk_state != SMC_CLOSED)
			sock_poll_wait(file, sk_sleep(sk), wait);
>>>>>>> acb18725
		if (sk->sk_err)
			mask |= EPOLLERR;
		if ((sk->sk_shutdown == SHUTDOWN_MASK) ||
		    (sk->sk_state == SMC_CLOSED))
			mask |= EPOLLHUP;
		if (sk->sk_state == SMC_LISTEN) {
			/* woken up by sk_data_ready in smc_listen_work() */
			mask = smc_accept_poll(sk);
		} else {
			if (atomic_read(&smc->conn.sndbuf_space) ||
			    sk->sk_shutdown & SEND_SHUTDOWN) {
				mask |= EPOLLOUT | EPOLLWRNORM;
			} else {
				sk_set_bit(SOCKWQ_ASYNC_NOSPACE, sk);
				set_bit(SOCK_NOSPACE, &sk->sk_socket->flags);
			}
			if (atomic_read(&smc->conn.bytes_to_rcv))
				mask |= EPOLLIN | EPOLLRDNORM;
			if (sk->sk_shutdown & RCV_SHUTDOWN)
				mask |= EPOLLIN | EPOLLRDNORM | EPOLLRDHUP;
			if (sk->sk_state == SMC_APPCLOSEWAIT1)
				mask |= EPOLLIN;
		}
		if (smc->conn.urg_state == SMC_URG_VALID)
			mask |= EPOLLPRI;
	}

	return mask;
}

static int smc_shutdown(struct socket *sock, int how)
{
	struct sock *sk = sock->sk;
	struct smc_sock *smc;
	int rc = -EINVAL;
	int rc1 = 0;

	smc = smc_sk(sk);

	if ((how < SHUT_RD) || (how > SHUT_RDWR))
		return rc;

	lock_sock(sk);

	rc = -ENOTCONN;
	if ((sk->sk_state != SMC_LISTEN) &&
	    (sk->sk_state != SMC_ACTIVE) &&
	    (sk->sk_state != SMC_PEERCLOSEWAIT1) &&
	    (sk->sk_state != SMC_PEERCLOSEWAIT2) &&
	    (sk->sk_state != SMC_APPCLOSEWAIT1) &&
	    (sk->sk_state != SMC_APPCLOSEWAIT2) &&
	    (sk->sk_state != SMC_APPFINCLOSEWAIT))
		goto out;
	if (smc->use_fallback) {
		rc = kernel_sock_shutdown(smc->clcsock, how);
		sk->sk_shutdown = smc->clcsock->sk->sk_shutdown;
		if (sk->sk_shutdown == SHUTDOWN_MASK)
			sk->sk_state = SMC_CLOSED;
		goto out;
	}
	switch (how) {
	case SHUT_RDWR:		/* shutdown in both directions */
		rc = smc_close_active(smc);
		break;
	case SHUT_WR:
		rc = smc_close_shutdown_write(smc);
		break;
	case SHUT_RD:
		rc = 0;
		/* nothing more to do because peer is not involved */
		break;
	}
	if (smc->clcsock)
		rc1 = kernel_sock_shutdown(smc->clcsock, how);
	/* map sock_shutdown_cmd constants to sk_shutdown value range */
	sk->sk_shutdown |= how + 1;

out:
	release_sock(sk);
	return rc ? rc : rc1;
}

static int smc_setsockopt(struct socket *sock, int level, int optname,
			  char __user *optval, unsigned int optlen)
{
	struct sock *sk = sock->sk;
	struct smc_sock *smc;
	int val, rc;

	smc = smc_sk(sk);

	/* generic setsockopts reaching us here always apply to the
	 * CLC socket
	 */
	rc = smc->clcsock->ops->setsockopt(smc->clcsock, level, optname,
					   optval, optlen);
	if (smc->clcsock->sk->sk_err) {
		sk->sk_err = smc->clcsock->sk->sk_err;
		sk->sk_error_report(sk);
	}
	if (rc)
		return rc;

	if (optlen < sizeof(int))
		return -EINVAL;
	if (get_user(val, (int __user *)optval))
		return -EFAULT;

	lock_sock(sk);
	switch (optname) {
	case TCP_ULP:
	case TCP_FASTOPEN:
	case TCP_FASTOPEN_CONNECT:
	case TCP_FASTOPEN_KEY:
	case TCP_FASTOPEN_NO_COOKIE:
		/* option not supported by SMC */
		if (sk->sk_state == SMC_INIT) {
			smc->use_fallback = true;
		} else {
			if (!smc->use_fallback)
				rc = -EINVAL;
		}
		break;
	case TCP_NODELAY:
		if (sk->sk_state != SMC_INIT && sk->sk_state != SMC_LISTEN) {
			if (val && !smc->use_fallback)
				mod_delayed_work(system_wq, &smc->conn.tx_work,
						 0);
		}
		break;
	case TCP_CORK:
		if (sk->sk_state != SMC_INIT && sk->sk_state != SMC_LISTEN) {
			if (!val && !smc->use_fallback)
				mod_delayed_work(system_wq, &smc->conn.tx_work,
						 0);
		}
		break;
	case TCP_DEFER_ACCEPT:
		smc->sockopt_defer_accept = val;
		break;
	default:
		break;
	}
	release_sock(sk);

	return rc;
}

static int smc_getsockopt(struct socket *sock, int level, int optname,
			  char __user *optval, int __user *optlen)
{
	struct smc_sock *smc;

	smc = smc_sk(sock->sk);
	/* socket options apply to the CLC socket */
	return smc->clcsock->ops->getsockopt(smc->clcsock, level, optname,
					     optval, optlen);
}

static int smc_ioctl(struct socket *sock, unsigned int cmd,
		     unsigned long arg)
{
	union smc_host_cursor cons, urg;
	struct smc_connection *conn;
	struct smc_sock *smc;
	int answ;

	smc = smc_sk(sock->sk);
	conn = &smc->conn;
	if (smc->use_fallback) {
		if (!smc->clcsock)
			return -EBADF;
		return smc->clcsock->ops->ioctl(smc->clcsock, cmd, arg);
	}
	lock_sock(&smc->sk);
	switch (cmd) {
	case SIOCINQ: /* same as FIONREAD */
		if (smc->sk.sk_state == SMC_LISTEN) {
			release_sock(&smc->sk);
			return -EINVAL;
		}
		if (smc->sk.sk_state == SMC_INIT ||
		    smc->sk.sk_state == SMC_CLOSED)
			answ = 0;
		else
			answ = atomic_read(&smc->conn.bytes_to_rcv);
		break;
	case SIOCOUTQ:
		/* output queue size (not send + not acked) */
		if (smc->sk.sk_state == SMC_LISTEN) {
			release_sock(&smc->sk);
			return -EINVAL;
		}
		if (smc->sk.sk_state == SMC_INIT ||
		    smc->sk.sk_state == SMC_CLOSED)
			answ = 0;
		else
			answ = smc->conn.sndbuf_desc->len -
					atomic_read(&smc->conn.sndbuf_space);
		break;
	case SIOCOUTQNSD:
		/* output queue size (not send only) */
		if (smc->sk.sk_state == SMC_LISTEN) {
			release_sock(&smc->sk);
			return -EINVAL;
		}
		if (smc->sk.sk_state == SMC_INIT ||
		    smc->sk.sk_state == SMC_CLOSED)
			answ = 0;
		else
			answ = smc_tx_prepared_sends(&smc->conn);
		break;
	case SIOCATMARK:
		if (smc->sk.sk_state == SMC_LISTEN) {
			release_sock(&smc->sk);
			return -EINVAL;
		}
		if (smc->sk.sk_state == SMC_INIT ||
		    smc->sk.sk_state == SMC_CLOSED) {
			answ = 0;
		} else {
			smc_curs_write(&cons,
			       smc_curs_read(&conn->local_tx_ctrl.cons, conn),
				       conn);
			smc_curs_write(&urg,
				       smc_curs_read(&conn->urg_curs, conn),
				       conn);
			answ = smc_curs_diff(conn->rmb_desc->len,
					     &cons, &urg) == 1;
		}
		break;
	default:
		release_sock(&smc->sk);
		return -ENOIOCTLCMD;
	}
	release_sock(&smc->sk);

	return put_user(answ, (int __user *)arg);
}

static ssize_t smc_sendpage(struct socket *sock, struct page *page,
			    int offset, size_t size, int flags)
{
	struct sock *sk = sock->sk;
	struct smc_sock *smc;
	int rc = -EPIPE;

	smc = smc_sk(sk);
	lock_sock(sk);
	if (sk->sk_state != SMC_ACTIVE) {
		release_sock(sk);
		goto out;
	}
	release_sock(sk);
	if (smc->use_fallback)
		rc = kernel_sendpage(smc->clcsock, page, offset,
				     size, flags);
	else
		rc = sock_no_sendpage(sock, page, offset, size, flags);

out:
	return rc;
}

/* Map the affected portions of the rmbe into an spd, note the number of bytes
 * to splice in conn->splice_pending, and press 'go'. Delays consumer cursor
 * updates till whenever a respective page has been fully processed.
 * Note that subsequent recv() calls have to wait till all splice() processing
 * completed.
 */
static ssize_t smc_splice_read(struct socket *sock, loff_t *ppos,
			       struct pipe_inode_info *pipe, size_t len,
			       unsigned int flags)
{
	struct sock *sk = sock->sk;
	struct smc_sock *smc;
	int rc = -ENOTCONN;

	smc = smc_sk(sk);
	lock_sock(sk);

	if (sk->sk_state == SMC_INIT ||
	    sk->sk_state == SMC_LISTEN ||
	    sk->sk_state == SMC_CLOSED)
		goto out;

	if (sk->sk_state == SMC_PEERFINCLOSEWAIT) {
		rc = 0;
		goto out;
	}

	if (smc->use_fallback) {
		rc = smc->clcsock->ops->splice_read(smc->clcsock, ppos,
						    pipe, len, flags);
	} else {
		if (*ppos) {
			rc = -ESPIPE;
			goto out;
		}
		if (flags & SPLICE_F_NONBLOCK)
			flags = MSG_DONTWAIT;
		else
			flags = 0;
		rc = smc_rx_recvmsg(smc, NULL, pipe, len, flags);
	}
out:
	release_sock(sk);

	return rc;
}

/* must look like tcp */
static const struct proto_ops smc_sock_ops = {
	.family		= PF_SMC,
	.owner		= THIS_MODULE,
	.release	= smc_release,
	.bind		= smc_bind,
	.connect	= smc_connect,
	.socketpair	= sock_no_socketpair,
	.accept		= smc_accept,
	.getname	= smc_getname,
	.poll		= smc_poll,
	.ioctl		= smc_ioctl,
	.listen		= smc_listen,
	.shutdown	= smc_shutdown,
	.setsockopt	= smc_setsockopt,
	.getsockopt	= smc_getsockopt,
	.sendmsg	= smc_sendmsg,
	.recvmsg	= smc_recvmsg,
	.mmap		= sock_no_mmap,
	.sendpage	= smc_sendpage,
	.splice_read	= smc_splice_read,
};

static int smc_create(struct net *net, struct socket *sock, int protocol,
		      int kern)
{
	int family = (protocol == SMCPROTO_SMC6) ? PF_INET6 : PF_INET;
	struct smc_sock *smc;
	struct sock *sk;
	int rc;

	rc = -ESOCKTNOSUPPORT;
	if (sock->type != SOCK_STREAM)
		goto out;

	rc = -EPROTONOSUPPORT;
	if (protocol != SMCPROTO_SMC && protocol != SMCPROTO_SMC6)
		goto out;

	rc = -ENOBUFS;
	sock->ops = &smc_sock_ops;
	sk = smc_sock_alloc(net, sock, protocol);
	if (!sk)
		goto out;

	/* create internal TCP socket for CLC handshake and fallback */
	smc = smc_sk(sk);
	smc->use_fallback = false; /* assume rdma capability first */
	rc = sock_create_kern(net, family, SOCK_STREAM, IPPROTO_TCP,
			      &smc->clcsock);
	if (rc) {
		sk_common_release(sk);
		goto out;
	}
	smc->sk.sk_sndbuf = max(smc->clcsock->sk->sk_sndbuf, SMC_BUF_MIN_SIZE);
	smc->sk.sk_rcvbuf = max(smc->clcsock->sk->sk_rcvbuf, SMC_BUF_MIN_SIZE);

out:
	return rc;
}

static const struct net_proto_family smc_sock_family_ops = {
	.family	= PF_SMC,
	.owner	= THIS_MODULE,
	.create	= smc_create,
};

static int __init smc_init(void)
{
	int rc;

	rc = smc_pnet_init();
	if (rc)
		return rc;

	rc = smc_llc_init();
	if (rc) {
		pr_err("%s: smc_llc_init fails with %d\n", __func__, rc);
		goto out_pnet;
	}

	rc = smc_cdc_init();
	if (rc) {
		pr_err("%s: smc_cdc_init fails with %d\n", __func__, rc);
		goto out_pnet;
	}

	rc = proto_register(&smc_proto, 1);
	if (rc) {
		pr_err("%s: proto_register(v4) fails with %d\n", __func__, rc);
		goto out_pnet;
	}

	rc = proto_register(&smc_proto6, 1);
	if (rc) {
		pr_err("%s: proto_register(v6) fails with %d\n", __func__, rc);
		goto out_proto;
	}

	rc = sock_register(&smc_sock_family_ops);
	if (rc) {
		pr_err("%s: sock_register fails with %d\n", __func__, rc);
		goto out_proto6;
	}
	INIT_HLIST_HEAD(&smc_v4_hashinfo.ht);
	INIT_HLIST_HEAD(&smc_v6_hashinfo.ht);

	rc = smc_ib_register_client();
	if (rc) {
		pr_err("%s: ib_register fails with %d\n", __func__, rc);
		goto out_sock;
	}

	static_branch_enable(&tcp_have_smc);
	return 0;

out_sock:
	sock_unregister(PF_SMC);
out_proto6:
	proto_unregister(&smc_proto6);
out_proto:
	proto_unregister(&smc_proto);
out_pnet:
	smc_pnet_exit();
	return rc;
}

static void __exit smc_exit(void)
{
	smc_core_exit();
	static_branch_disable(&tcp_have_smc);
	smc_ib_unregister_client();
	sock_unregister(PF_SMC);
	proto_unregister(&smc_proto6);
	proto_unregister(&smc_proto);
	smc_pnet_exit();
}

module_init(smc_init);
module_exit(smc_exit);

MODULE_AUTHOR("Ursula Braun <ubraun@linux.vnet.ibm.com>");
MODULE_DESCRIPTION("smc socket address family");
MODULE_LICENSE("GPL");
MODULE_ALIAS_NETPROTO(PF_SMC);<|MERGE_RESOLUTION|>--- conflicted
+++ resolved
@@ -1345,27 +1345,13 @@
 	smc = smc_sk(sock->sk);
 	if ((sk->sk_state == SMC_INIT) || smc->use_fallback) {
 		/* delegate to CLC child sock */
-<<<<<<< HEAD
-		release_sock(sk);
 		mask = smc->clcsock->ops->poll(file, smc->clcsock, wait);
-		lock_sock(sk);
-=======
-		mask = smc->clcsock->ops->poll(file, smc->clcsock, wait);
->>>>>>> acb18725
 		sk->sk_err = smc->clcsock->sk->sk_err;
 		if (sk->sk_err)
 			mask |= EPOLLERR;
 	} else {
-<<<<<<< HEAD
-		if (sk->sk_state != SMC_CLOSED) {
-			release_sock(sk);
-			sock_poll_wait(file, sk_sleep(sk), wait);
-			lock_sock(sk);
-		}
-=======
 		if (sk->sk_state != SMC_CLOSED)
 			sock_poll_wait(file, sk_sleep(sk), wait);
->>>>>>> acb18725
 		if (sk->sk_err)
 			mask |= EPOLLERR;
 		if ((sk->sk_shutdown == SHUTDOWN_MASK) ||
