VERSION = 3
PATCHLEVEL = 12
<<<<<<< HEAD
SUBLEVEL = 21
=======
SUBLEVEL = 22
>>>>>>> fe7b2904
EXTRAVERSION =
NAME = One Giant Leap for Frogkind

# *DOCUMENTATION*
# To see a list of typical targets execute "make help"
# More info can be located in ./README
# Comments in this file are targeted only to the developer, do not
# expect to learn how to build the kernel reading this file.

# Do not:
# o  use make's built-in rules and variables
#    (this increases performance and avoids hard-to-debug behaviour);
# o  print "Entering directory ...";
MAKEFLAGS += -rR --no-print-directory

# Avoid funny character set dependencies
unexport LC_ALL
LC_COLLATE=C
LC_NUMERIC=C
export LC_COLLATE LC_NUMERIC

# We are using a recursive build, so we need to do a little thinking
# to get the ordering right.
#
# Most importantly: sub-Makefiles should only ever modify files in
# their own directory. If in some directory we have a dependency on
# a file in another dir (which doesn't happen often, but it's often
# unavoidable when linking the built-in.o targets which finally
# turn into vmlinux), we will call a sub make in that other dir, and
# after that we are sure that everything which is in that other dir
# is now up to date.
#
# The only cases where we need to modify files which have global
# effects are thus separated out and done before the recursive
# descending is started. They are now explicitly listed as the
# prepare rule.

# To put more focus on warnings, be less verbose as default
# Use 'make V=1' to see the full commands

ifeq ("$(origin V)", "command line")
  KBUILD_VERBOSE = $(V)
endif
ifndef KBUILD_VERBOSE
  KBUILD_VERBOSE = 0
endif

# Call a source code checker (by default, "sparse") as part of the
# C compilation.
#
# Use 'make C=1' to enable checking of only re-compiled files.
# Use 'make C=2' to enable checking of *all* source files, regardless
# of whether they are re-compiled or not.
#
# See the file "Documentation/sparse.txt" for more details, including
# where to get the "sparse" utility.

ifeq ("$(origin C)", "command line")
  KBUILD_CHECKSRC = $(C)
endif
ifndef KBUILD_CHECKSRC
  KBUILD_CHECKSRC = 0
endif

# Use make M=dir to specify directory of external module to build
# Old syntax make ... SUBDIRS=$PWD is still supported
# Setting the environment variable KBUILD_EXTMOD take precedence
ifdef SUBDIRS
  KBUILD_EXTMOD ?= $(SUBDIRS)
endif

ifeq ("$(origin M)", "command line")
  KBUILD_EXTMOD := $(M)
endif

# kbuild supports saving output files in a separate directory.
# To locate output files in a separate directory two syntaxes are supported.
# In both cases the working directory must be the root of the kernel src.
# 1) O=
# Use "make O=dir/to/store/output/files/"
#
# 2) Set KBUILD_OUTPUT
# Set the environment variable KBUILD_OUTPUT to point to the directory
# where the output files shall be placed.
# export KBUILD_OUTPUT=dir/to/store/output/files/
# make
#
# The O= assignment takes precedence over the KBUILD_OUTPUT environment
# variable.


# KBUILD_SRC is set on invocation of make in OBJ directory
# KBUILD_SRC is not intended to be used by the regular user (for now)
ifeq ($(KBUILD_SRC),)

# OK, Make called in directory where kernel src resides
# Do we want to locate output files in a separate directory?
ifeq ("$(origin O)", "command line")
  KBUILD_OUTPUT := $(O)
endif

ifeq ("$(origin W)", "command line")
  export KBUILD_ENABLE_EXTRA_GCC_CHECKS := $(W)
endif

# That's our default target when none is given on the command line
PHONY := _all
_all:

# Cancel implicit rules on top Makefile
$(CURDIR)/Makefile Makefile: ;

ifneq ($(KBUILD_OUTPUT),)
# Invoke a second make in the output directory, passing relevant variables
# check that the output directory actually exists
saved-output := $(KBUILD_OUTPUT)
KBUILD_OUTPUT := $(shell cd $(KBUILD_OUTPUT) && /bin/pwd)
$(if $(KBUILD_OUTPUT),, \
     $(error output directory "$(saved-output)" does not exist))

PHONY += $(MAKECMDGOALS) sub-make

$(filter-out _all sub-make $(CURDIR)/Makefile, $(MAKECMDGOALS)) _all: sub-make
	@:

sub-make: FORCE
	$(if $(KBUILD_VERBOSE:1=),@)$(MAKE) -C $(KBUILD_OUTPUT) \
	KBUILD_SRC=$(CURDIR) \
	KBUILD_EXTMOD="$(KBUILD_EXTMOD)" -f $(CURDIR)/Makefile \
	$(filter-out _all sub-make,$(MAKECMDGOALS))

# Leave processing to above invocation of make
skip-makefile := 1
endif # ifneq ($(KBUILD_OUTPUT),)
endif # ifeq ($(KBUILD_SRC),)

# We process the rest of the Makefile if this is the final invocation of make
ifeq ($(skip-makefile),)

# If building an external module we do not care about the all: rule
# but instead _all depend on modules
PHONY += all
ifeq ($(KBUILD_EXTMOD),)
_all: all
else
_all: modules
endif

srctree		:= $(if $(KBUILD_SRC),$(KBUILD_SRC),$(CURDIR))
objtree		:= $(CURDIR)
src		:= $(srctree)
obj		:= $(objtree)

VPATH		:= $(srctree)$(if $(KBUILD_EXTMOD),:$(KBUILD_EXTMOD))

export srctree objtree VPATH


# SUBARCH tells the usermode build what the underlying arch is.  That is set
# first, and if a usermode build is happening, the "ARCH=um" on the command
# line overrides the setting of ARCH below.  If a native build is happening,
# then ARCH is assigned, getting whatever value it gets normally, and 
# SUBARCH is subsequently ignored.

SUBARCH := $(shell uname -m | sed -e s/i.86/x86/ -e s/x86_64/x86/ \
				  -e s/sun4u/sparc64/ \
				  -e s/arm.*/arm/ -e s/sa110/arm/ \
				  -e s/s390x/s390/ -e s/parisc64/parisc/ \
				  -e s/ppc.*/powerpc/ -e s/mips.*/mips/ \
				  -e s/sh[234].*/sh/ -e s/aarch64.*/arm64/ )

# Cross compiling and selecting different set of gcc/bin-utils
# ---------------------------------------------------------------------------
#
# When performing cross compilation for other architectures ARCH shall be set
# to the target architecture. (See arch/* for the possibilities).
# ARCH can be set during invocation of make:
# make ARCH=ia64
# Another way is to have ARCH set in the environment.
# The default ARCH is the host where make is executed.

# CROSS_COMPILE specify the prefix used for all executables used
# during compilation. Only gcc and related bin-utils executables
# are prefixed with $(CROSS_COMPILE).
# CROSS_COMPILE can be set on the command line
# make CROSS_COMPILE=ia64-linux-
# Alternatively CROSS_COMPILE can be set in the environment.
# A third alternative is to store a setting in .config so that plain
# "make" in the configured kernel build directory always uses that.
# Default value for CROSS_COMPILE is not to prefix executables
# Note: Some architectures assign CROSS_COMPILE in their arch/*/Makefile
ARCH		?= $(SUBARCH)
CROSS_COMPILE	?= $(CONFIG_CROSS_COMPILE:"%"=%)

# Architecture as present in compile.h
UTS_MACHINE 	:= $(ARCH)
SRCARCH 	:= $(ARCH)

# Additional ARCH settings for x86
ifeq ($(ARCH),i386)
        SRCARCH := x86
endif
ifeq ($(ARCH),x86_64)
        SRCARCH := x86
endif

# Additional ARCH settings for sparc
ifeq ($(ARCH),sparc32)
       SRCARCH := sparc
endif
ifeq ($(ARCH),sparc64)
       SRCARCH := sparc
endif

# Additional ARCH settings for sh
ifeq ($(ARCH),sh64)
       SRCARCH := sh
endif

# Additional ARCH settings for tile
ifeq ($(ARCH),tilepro)
       SRCARCH := tile
endif
ifeq ($(ARCH),tilegx)
       SRCARCH := tile
endif

# Where to locate arch specific headers
hdr-arch  := $(SRCARCH)

KCONFIG_CONFIG	?= .config
export KCONFIG_CONFIG

# SHELL used by kbuild
CONFIG_SHELL := $(shell if [ -x "$$BASH" ]; then echo $$BASH; \
	  else if [ -x /bin/bash ]; then echo /bin/bash; \
	  else echo sh; fi ; fi)

HOSTCC       = gcc
HOSTCXX      = g++
HOSTCFLAGS   = -Wall -Wmissing-prototypes -Wstrict-prototypes -O2 -fomit-frame-pointer
HOSTCXXFLAGS = -O2

# Decide whether to build built-in, modular, or both.
# Normally, just do built-in.

KBUILD_MODULES :=
KBUILD_BUILTIN := 1

#	If we have only "make modules", don't compile built-in objects.
#	When we're building modules with modversions, we need to consider
#	the built-in objects during the descend as well, in order to
#	make sure the checksums are up to date before we record them.

ifeq ($(MAKECMDGOALS),modules)
  KBUILD_BUILTIN := $(if $(CONFIG_MODVERSIONS),1)
endif

#	If we have "make <whatever> modules", compile modules
#	in addition to whatever we do anyway.
#	Just "make" or "make all" shall build modules as well

ifneq ($(filter all _all modules,$(MAKECMDGOALS)),)
  KBUILD_MODULES := 1
endif

ifeq ($(MAKECMDGOALS),)
  KBUILD_MODULES := 1
endif

export KBUILD_MODULES KBUILD_BUILTIN
export KBUILD_CHECKSRC KBUILD_SRC KBUILD_EXTMOD

# Beautify output
# ---------------------------------------------------------------------------
#
# Normally, we echo the whole command before executing it. By making
# that echo $($(quiet)$(cmd)), we now have the possibility to set
# $(quiet) to choose other forms of output instead, e.g.
#
#         quiet_cmd_cc_o_c = Compiling $(RELDIR)/$@
#         cmd_cc_o_c       = $(CC) $(c_flags) -c -o $@ $<
#
# If $(quiet) is empty, the whole command will be printed.
# If it is set to "quiet_", only the short version will be printed. 
# If it is set to "silent_", nothing will be printed at all, since
# the variable $(silent_cmd_cc_o_c) doesn't exist.
#
# A simple variant is to prefix commands with $(Q) - that's useful
# for commands that shall be hidden in non-verbose mode.
#
#	$(Q)ln $@ :<
#
# If KBUILD_VERBOSE equals 0 then the above command will be hidden.
# If KBUILD_VERBOSE equals 1 then the above command is displayed.

ifeq ($(KBUILD_VERBOSE),1)
  quiet =
  Q =
else
  quiet=quiet_
  Q = @
endif

# If the user is running make -s (silent mode), suppress echoing of
# commands

ifneq ($(filter s% -s%,$(MAKEFLAGS)),)
  quiet=silent_
endif

export quiet Q KBUILD_VERBOSE


# Look for make include files relative to root of kernel src
MAKEFLAGS += --include-dir=$(srctree)

# We need some generic definitions (do not try to remake the file).
$(srctree)/scripts/Kbuild.include: ;
include $(srctree)/scripts/Kbuild.include

# Make variables (CC, etc...)

AS		= $(CROSS_COMPILE)as
LD		= $(CROSS_COMPILE)ld
CC		= $(CROSS_COMPILE)gcc
CPP		= $(CC) -E
AR		= $(CROSS_COMPILE)ar
NM		= $(CROSS_COMPILE)nm
STRIP		= $(CROSS_COMPILE)strip
OBJCOPY		= $(CROSS_COMPILE)objcopy
OBJDUMP		= $(CROSS_COMPILE)objdump
AWK		= awk
GENKSYMS	= scripts/genksyms/genksyms
INSTALLKERNEL  := installkernel
DEPMOD		= /sbin/depmod
PERL		= perl
CHECK		= sparse

CHECKFLAGS     := -D__linux__ -Dlinux -D__STDC__ -Dunix -D__unix__ \
		  -Wbitwise -Wno-return-void $(CF)
CFLAGS_MODULE   =
AFLAGS_MODULE   =
LDFLAGS_MODULE  =
CFLAGS_KERNEL	=
AFLAGS_KERNEL	=
CFLAGS_GCOV	= -fprofile-arcs -ftest-coverage


# Use USERINCLUDE when you must reference the UAPI directories only.
USERINCLUDE    := \
		-I$(srctree)/arch/$(hdr-arch)/include/uapi \
		-Iarch/$(hdr-arch)/include/generated/uapi \
		-I$(srctree)/include/uapi \
		-Iinclude/generated/uapi \
                -include $(srctree)/include/linux/kconfig.h

# Use LINUXINCLUDE when you must reference the include/ directory.
# Needed to be compatible with the O= option
LINUXINCLUDE    := \
		-I$(srctree)/arch/$(hdr-arch)/include \
		-Iarch/$(hdr-arch)/include/generated \
		$(if $(KBUILD_SRC), -I$(srctree)/include) \
		-Iinclude \
		$(USERINCLUDE)

KBUILD_CPPFLAGS := -D__KERNEL__

KBUILD_CFLAGS   := -Wall -Wundef -Wstrict-prototypes -Wno-trigraphs \
		   -fno-strict-aliasing -fno-common \
		   -Werror-implicit-function-declaration \
		   -Wno-format-security \
		   -fno-delete-null-pointer-checks
KBUILD_AFLAGS_KERNEL :=
KBUILD_CFLAGS_KERNEL :=
KBUILD_AFLAGS   := -D__ASSEMBLY__
KBUILD_AFLAGS_MODULE  := -DMODULE
KBUILD_CFLAGS_MODULE  := -DMODULE
KBUILD_LDFLAGS_MODULE := -T $(srctree)/scripts/module-common.lds

# Read KERNELRELEASE from include/config/kernel.release (if it exists)
KERNELRELEASE = $(shell cat include/config/kernel.release 2> /dev/null)
KERNELVERSION = $(VERSION)$(if $(PATCHLEVEL),.$(PATCHLEVEL)$(if $(SUBLEVEL),.$(SUBLEVEL)))$(EXTRAVERSION)

export VERSION PATCHLEVEL SUBLEVEL KERNELRELEASE KERNELVERSION
export ARCH SRCARCH CONFIG_SHELL HOSTCC HOSTCFLAGS CROSS_COMPILE AS LD CC
export CPP AR NM STRIP OBJCOPY OBJDUMP
export MAKE AWK GENKSYMS INSTALLKERNEL PERL UTS_MACHINE
export HOSTCXX HOSTCXXFLAGS LDFLAGS_MODULE CHECK CHECKFLAGS

export KBUILD_CPPFLAGS NOSTDINC_FLAGS LINUXINCLUDE OBJCOPYFLAGS LDFLAGS
export KBUILD_CFLAGS CFLAGS_KERNEL CFLAGS_MODULE CFLAGS_GCOV
export KBUILD_AFLAGS AFLAGS_KERNEL AFLAGS_MODULE
export KBUILD_AFLAGS_MODULE KBUILD_CFLAGS_MODULE KBUILD_LDFLAGS_MODULE
export KBUILD_AFLAGS_KERNEL KBUILD_CFLAGS_KERNEL
export KBUILD_ARFLAGS

# When compiling out-of-tree modules, put MODVERDIR in the module
# tree rather than in the kernel tree. The kernel tree might
# even be read-only.
export MODVERDIR := $(if $(KBUILD_EXTMOD),$(firstword $(KBUILD_EXTMOD))/).tmp_versions

# Files to ignore in find ... statements

RCS_FIND_IGNORE := \( -name SCCS -o -name BitKeeper -o -name .svn -o -name CVS \
		   -o -name .pc -o -name .hg -o -name .git \) -prune -o
export RCS_TAR_IGNORE := --exclude SCCS --exclude BitKeeper --exclude .svn \
			 --exclude CVS --exclude .pc --exclude .hg --exclude .git

# ===========================================================================
# Rules shared between *config targets and build targets

# Basic helpers built in scripts/
PHONY += scripts_basic
scripts_basic:
	$(Q)$(MAKE) $(build)=scripts/basic
	$(Q)rm -f .tmp_quiet_recordmcount

# To avoid any implicit rule to kick in, define an empty command.
scripts/basic/%: scripts_basic ;

PHONY += outputmakefile
# outputmakefile generates a Makefile in the output directory, if using a
# separate output directory. This allows convenient use of make in the
# output directory.
outputmakefile:
ifneq ($(KBUILD_SRC),)
	$(Q)ln -fsn $(srctree) source
	$(Q)$(CONFIG_SHELL) $(srctree)/scripts/mkmakefile \
	    $(srctree) $(objtree) $(VERSION) $(PATCHLEVEL)
endif

# Support for using generic headers in asm-generic
PHONY += asm-generic
asm-generic:
	$(Q)$(MAKE) -f $(srctree)/scripts/Makefile.asm-generic \
	            src=asm obj=arch/$(SRCARCH)/include/generated/asm
	$(Q)$(MAKE) -f $(srctree)/scripts/Makefile.asm-generic \
	            src=uapi/asm obj=arch/$(SRCARCH)/include/generated/uapi/asm

# To make sure we do not include .config for any of the *config targets
# catch them early, and hand them over to scripts/kconfig/Makefile
# It is allowed to specify more targets when calling make, including
# mixing *config targets and build targets.
# For example 'make oldconfig all'.
# Detect when mixed targets is specified, and make a second invocation
# of make so .config is not included in this case either (for *config).

version_h := include/generated/uapi/linux/version.h

no-dot-config-targets := clean mrproper distclean \
			 cscope gtags TAGS tags help %docs check% coccicheck \
			 $(version_h) headers_% archheaders archscripts \
			 kernelversion %src-pkg

config-targets := 0
mixed-targets  := 0
dot-config     := 1

ifneq ($(filter $(no-dot-config-targets), $(MAKECMDGOALS)),)
	ifeq ($(filter-out $(no-dot-config-targets), $(MAKECMDGOALS)),)
		dot-config := 0
	endif
endif

ifeq ($(KBUILD_EXTMOD),)
        ifneq ($(filter config %config,$(MAKECMDGOALS)),)
                config-targets := 1
                ifneq ($(filter-out config %config,$(MAKECMDGOALS)),)
                        mixed-targets := 1
                endif
        endif
endif

ifeq ($(mixed-targets),1)
# ===========================================================================
# We're called with mixed targets (*config and build targets).
# Handle them one by one.

%:: FORCE
	$(Q)$(MAKE) -C $(srctree) KBUILD_SRC= $@

else
ifeq ($(config-targets),1)
# ===========================================================================
# *config targets only - make sure prerequisites are updated, and descend
# in scripts/kconfig to make the *config target

# Read arch specific Makefile to set KBUILD_DEFCONFIG as needed.
# KBUILD_DEFCONFIG may point out an alternative default configuration
# used for 'make defconfig'
include $(srctree)/arch/$(SRCARCH)/Makefile
export KBUILD_DEFCONFIG KBUILD_KCONFIG

config: scripts_basic outputmakefile FORCE
	$(Q)mkdir -p include/linux include/config
	$(Q)$(MAKE) $(build)=scripts/kconfig $@

%config: scripts_basic outputmakefile FORCE
	$(Q)mkdir -p include/linux include/config
	$(Q)$(MAKE) $(build)=scripts/kconfig $@

else
# ===========================================================================
# Build targets only - this includes vmlinux, arch specific targets, clean
# targets and others. In general all targets except *config targets.

ifeq ($(KBUILD_EXTMOD),)
# Additional helpers built in scripts/
# Carefully list dependencies so we do not try to build scripts twice
# in parallel
PHONY += scripts
scripts: scripts_basic include/config/auto.conf include/config/tristate.conf \
	 asm-generic
	$(Q)$(MAKE) $(build)=$(@)

# Objects we will link into vmlinux / subdirs we need to visit
init-y		:= init/
drivers-y	:= drivers/ sound/ firmware/
net-y		:= net/
libs-y		:= lib/
core-y		:= usr/
endif # KBUILD_EXTMOD

ifeq ($(dot-config),1)
# Read in config
-include include/config/auto.conf

ifeq ($(KBUILD_EXTMOD),)
# Read in dependencies to all Kconfig* files, make sure to run
# oldconfig if changes are detected.
-include include/config/auto.conf.cmd

# To avoid any implicit rule to kick in, define an empty command
$(KCONFIG_CONFIG) include/config/auto.conf.cmd: ;

# If .config is newer than include/config/auto.conf, someone tinkered
# with it and forgot to run make oldconfig.
# if auto.conf.cmd is missing then we are probably in a cleaned tree so
# we execute the config step to be sure to catch updated Kconfig files
include/config/%.conf: $(KCONFIG_CONFIG) include/config/auto.conf.cmd
	$(Q)$(MAKE) -f $(srctree)/Makefile silentoldconfig
else
# external modules needs include/generated/autoconf.h and include/config/auto.conf
# but do not care if they are up-to-date. Use auto.conf to trigger the test
PHONY += include/config/auto.conf

include/config/auto.conf:
	$(Q)test -e include/generated/autoconf.h -a -e $@ || (		\
	echo >&2;							\
	echo >&2 "  ERROR: Kernel configuration is invalid.";		\
	echo >&2 "         include/generated/autoconf.h or $@ are missing.";\
	echo >&2 "         Run 'make oldconfig && make prepare' on kernel src to fix it.";	\
	echo >&2 ;							\
	/bin/false)

endif # KBUILD_EXTMOD

else
# Dummy target needed, because used as prerequisite
include/config/auto.conf: ;
endif # $(dot-config)

# The all: target is the default when no target is given on the
# command line.
# This allow a user to issue only 'make' to build a kernel including modules
# Defaults to vmlinux, but the arch makefile usually adds further targets
all: vmlinux

ifdef CONFIG_CC_OPTIMIZE_FOR_SIZE
KBUILD_CFLAGS	+= -Os $(call cc-disable-warning,maybe-uninitialized,)
else
KBUILD_CFLAGS	+= -O2
endif

include $(srctree)/arch/$(SRCARCH)/Makefile

ifdef CONFIG_READABLE_ASM
# Disable optimizations that make assembler listings hard to read.
# reorder blocks reorders the control in the function
# ipa clone creates specialized cloned functions
# partial inlining inlines only parts of functions
KBUILD_CFLAGS += $(call cc-option,-fno-reorder-blocks,) \
                 $(call cc-option,-fno-ipa-cp-clone,) \
                 $(call cc-option,-fno-partial-inlining)
endif

ifneq ($(CONFIG_FRAME_WARN),0)
KBUILD_CFLAGS += $(call cc-option,-Wframe-larger-than=${CONFIG_FRAME_WARN})
endif

# Force gcc to behave correct even for buggy distributions
ifndef CONFIG_CC_STACKPROTECTOR
KBUILD_CFLAGS += $(call cc-option, -fno-stack-protector)
endif

# This warning generated too much noise in a regular build.
# Use make W=1 to enable this warning (see scripts/Makefile.build)
KBUILD_CFLAGS += $(call cc-disable-warning, unused-but-set-variable)

ifdef CONFIG_FRAME_POINTER
KBUILD_CFLAGS	+= -fno-omit-frame-pointer -fno-optimize-sibling-calls
else
# Some targets (ARM with Thumb2, for example), can't be built with frame
# pointers.  For those, we don't have FUNCTION_TRACER automatically
# select FRAME_POINTER.  However, FUNCTION_TRACER adds -pg, and this is
# incompatible with -fomit-frame-pointer with current GCC, so we don't use
# -fomit-frame-pointer with FUNCTION_TRACER.
ifndef CONFIG_FUNCTION_TRACER
KBUILD_CFLAGS	+= -fomit-frame-pointer
endif
endif

ifdef CONFIG_DEBUG_INFO
KBUILD_CFLAGS	+= -g
KBUILD_AFLAGS	+= -gdwarf-2
endif

ifdef CONFIG_DEBUG_INFO_REDUCED
KBUILD_CFLAGS 	+= $(call cc-option, -femit-struct-debug-baseonly) \
		   $(call cc-option,-fno-var-tracking)
endif

ifdef CONFIG_FUNCTION_TRACER
ifdef CONFIG_HAVE_FENTRY
CC_USING_FENTRY	:= $(call cc-option, -mfentry -DCC_USING_FENTRY)
endif
KBUILD_CFLAGS	+= -pg $(CC_USING_FENTRY)
KBUILD_AFLAGS	+= $(CC_USING_FENTRY)
ifdef CONFIG_DYNAMIC_FTRACE
	ifdef CONFIG_HAVE_C_RECORDMCOUNT
		BUILD_C_RECORDMCOUNT := y
		export BUILD_C_RECORDMCOUNT
	endif
endif
endif

# We trigger additional mismatches with less inlining
ifdef CONFIG_DEBUG_SECTION_MISMATCH
KBUILD_CFLAGS += $(call cc-option, -fno-inline-functions-called-once)
endif

# arch Makefile may override CC so keep this after arch Makefile is included
NOSTDINC_FLAGS += -nostdinc -isystem $(shell $(CC) -print-file-name=include)
CHECKFLAGS     += $(NOSTDINC_FLAGS)

# warn about C99 declaration after statement
KBUILD_CFLAGS += $(call cc-option,-Wdeclaration-after-statement,)

# disable pointer signed / unsigned warnings in gcc 4.0
KBUILD_CFLAGS += $(call cc-disable-warning, pointer-sign)

# disable invalid "can't wrap" optimizations for signed / pointers
KBUILD_CFLAGS	+= $(call cc-option,-fno-strict-overflow)

# conserve stack if available
KBUILD_CFLAGS   += $(call cc-option,-fconserve-stack)

# use the deterministic mode of AR if available
KBUILD_ARFLAGS := $(call ar-option,D)

# check for 'asm goto'
ifeq ($(shell $(CONFIG_SHELL) $(srctree)/scripts/gcc-goto.sh $(CC)), y)
	KBUILD_CFLAGS += -DCC_HAVE_ASM_GOTO
endif

# Add user supplied CPPFLAGS, AFLAGS and CFLAGS as the last assignments
KBUILD_CPPFLAGS += $(KCPPFLAGS)
KBUILD_AFLAGS += $(KAFLAGS)
KBUILD_CFLAGS += $(KCFLAGS)

# Use --build-id when available.
LDFLAGS_BUILD_ID = $(patsubst -Wl$(comma)%,%,\
			      $(call cc-ldoption, -Wl$(comma)--build-id,))
KBUILD_LDFLAGS_MODULE += $(LDFLAGS_BUILD_ID)
LDFLAGS_vmlinux += $(LDFLAGS_BUILD_ID)

ifeq ($(CONFIG_STRIP_ASM_SYMS),y)
LDFLAGS_vmlinux	+= $(call ld-option, -X,)
endif

# Default kernel image to build when no specific target is given.
# KBUILD_IMAGE may be overruled on the command line or
# set in the environment
# Also any assignments in arch/$(ARCH)/Makefile take precedence over
# this default value
export KBUILD_IMAGE ?= vmlinux

#
# INSTALL_PATH specifies where to place the updated kernel and system map
# images. Default is /boot, but you can set it to other values
export	INSTALL_PATH ?= /boot

#
# INSTALL_MOD_PATH specifies a prefix to MODLIB for module directory
# relocations required by build roots.  This is not defined in the
# makefile but the argument can be passed to make if needed.
#

MODLIB	= $(INSTALL_MOD_PATH)/lib/modules/$(KERNELRELEASE)
export MODLIB

#
#  INSTALL_MOD_STRIP, if defined, will cause modules to be
#  stripped after they are installed.  If INSTALL_MOD_STRIP is '1', then
#  the default option --strip-debug will be used.  Otherwise,
#  INSTALL_MOD_STRIP value will be used as the options to the strip command.

ifdef INSTALL_MOD_STRIP
ifeq ($(INSTALL_MOD_STRIP),1)
mod_strip_cmd = $(STRIP) --strip-debug
else
mod_strip_cmd = $(STRIP) $(INSTALL_MOD_STRIP)
endif # INSTALL_MOD_STRIP=1
else
mod_strip_cmd = true
endif # INSTALL_MOD_STRIP
export mod_strip_cmd


ifdef CONFIG_MODULE_SIG_ALL
MODSECKEY = ./signing_key.priv
MODPUBKEY = ./signing_key.x509
export MODPUBKEY
mod_sign_cmd = perl $(srctree)/scripts/sign-file $(CONFIG_MODULE_SIG_HASH) $(MODSECKEY) $(MODPUBKEY)
else
mod_sign_cmd = true
endif
export mod_sign_cmd


ifeq ($(KBUILD_EXTMOD),)
core-y		+= kernel/ mm/ fs/ ipc/ security/ crypto/ block/

vmlinux-dirs	:= $(patsubst %/,%,$(filter %/, $(init-y) $(init-m) \
		     $(core-y) $(core-m) $(drivers-y) $(drivers-m) \
		     $(net-y) $(net-m) $(libs-y) $(libs-m)))

vmlinux-alldirs	:= $(sort $(vmlinux-dirs) $(patsubst %/,%,$(filter %/, \
		     $(init-n) $(init-) \
		     $(core-n) $(core-) $(drivers-n) $(drivers-) \
		     $(net-n)  $(net-)  $(libs-n)    $(libs-))))

init-y		:= $(patsubst %/, %/built-in.o, $(init-y))
core-y		:= $(patsubst %/, %/built-in.o, $(core-y))
drivers-y	:= $(patsubst %/, %/built-in.o, $(drivers-y))
net-y		:= $(patsubst %/, %/built-in.o, $(net-y))
libs-y1		:= $(patsubst %/, %/lib.a, $(libs-y))
libs-y2		:= $(patsubst %/, %/built-in.o, $(libs-y))
libs-y		:= $(libs-y1) $(libs-y2)

# Externally visible symbols (used by link-vmlinux.sh)
export KBUILD_VMLINUX_INIT := $(head-y) $(init-y)
export KBUILD_VMLINUX_MAIN := $(core-y) $(libs-y) $(drivers-y) $(net-y)
export KBUILD_LDS          := arch/$(SRCARCH)/kernel/vmlinux.lds
export LDFLAGS_vmlinux
# used by scripts/pacmage/Makefile
export KBUILD_ALLDIRS := $(sort $(filter-out arch/%,$(vmlinux-alldirs)) arch Documentation include samples scripts tools virt)

vmlinux-deps := $(KBUILD_LDS) $(KBUILD_VMLINUX_INIT) $(KBUILD_VMLINUX_MAIN)

# Final link of vmlinux
      cmd_link-vmlinux = $(CONFIG_SHELL) $< $(LD) $(LDFLAGS) $(LDFLAGS_vmlinux)
quiet_cmd_link-vmlinux = LINK    $@

# Include targets which we want to
# execute if the rest of the kernel build went well.
vmlinux: scripts/link-vmlinux.sh $(vmlinux-deps) FORCE
ifdef CONFIG_HEADERS_CHECK
	$(Q)$(MAKE) -f $(srctree)/Makefile headers_check
endif
ifdef CONFIG_SAMPLES
	$(Q)$(MAKE) $(build)=samples
endif
ifdef CONFIG_BUILD_DOCSRC
	$(Q)$(MAKE) $(build)=Documentation
endif
	+$(call if_changed,link-vmlinux)

# The actual objects are generated when descending, 
# make sure no implicit rule kicks in
$(sort $(vmlinux-deps)): $(vmlinux-dirs) ;

# Handle descending into subdirectories listed in $(vmlinux-dirs)
# Preset locale variables to speed up the build process. Limit locale
# tweaks to this spot to avoid wrong language settings when running
# make menuconfig etc.
# Error messages still appears in the original language

PHONY += $(vmlinux-dirs)
$(vmlinux-dirs): prepare scripts
	$(Q)$(MAKE) $(build)=$@

define filechk_kernel.release
	echo "$(KERNELVERSION)$$($(CONFIG_SHELL) $(srctree)/scripts/setlocalversion $(srctree))"
endef

# Store (new) KERNELRELEASE string in include/config/kernel.release
include/config/kernel.release: include/config/auto.conf FORCE
	$(call filechk,kernel.release)


# Things we need to do before we recursively start building the kernel
# or the modules are listed in "prepare".
# A multi level approach is used. prepareN is processed before prepareN-1.
# archprepare is used in arch Makefiles and when processed asm symlink,
# version.h and scripts_basic is processed / created.

# Listed in dependency order
PHONY += prepare archprepare prepare0 prepare1 prepare2 prepare3

# prepare3 is used to check if we are building in a separate output directory,
# and if so do:
# 1) Check that make has not been executed in the kernel src $(srctree)
prepare3: include/config/kernel.release
ifneq ($(KBUILD_SRC),)
	@$(kecho) '  Using $(srctree) as source for kernel'
	$(Q)if [ -f $(srctree)/.config -o -d $(srctree)/include/config ]; then \
		echo >&2 "  $(srctree) is not clean, please run 'make mrproper'"; \
		echo >&2 "  in the '$(srctree)' directory.";\
		/bin/false; \
	fi;
endif

# prepare2 creates a makefile if using a separate output directory
prepare2: prepare3 outputmakefile asm-generic

prepare1: prepare2 $(version_h) include/generated/utsrelease.h \
                   include/config/auto.conf
	$(cmd_crmodverdir)

archprepare: archheaders archscripts prepare1 scripts_basic

prepare0: archprepare FORCE
	$(Q)$(MAKE) $(build)=.

# All the preparing..
prepare: prepare0

# Generate some files
# ---------------------------------------------------------------------------

# KERNELRELEASE can change from a few different places, meaning version.h
# needs to be updated, so this check is forced on all builds

uts_len := 64
define filechk_utsrelease.h
	if [ `echo -n "$(KERNELRELEASE)" | wc -c ` -gt $(uts_len) ]; then \
	  echo '"$(KERNELRELEASE)" exceeds $(uts_len) characters' >&2;    \
	  exit 1;                                                         \
	fi;                                                               \
	(echo \#define UTS_RELEASE \"$(KERNELRELEASE)\";)
endef

define filechk_version.h
	(echo \#define LINUX_VERSION_CODE $(shell                         \
	expr $(VERSION) \* 65536 + 0$(PATCHLEVEL) \* 256 + 0$(SUBLEVEL)); \
	echo '#define KERNEL_VERSION(a,b,c) (((a) << 16) + ((b) << 8) + (c))';)
endef

$(version_h): $(srctree)/Makefile FORCE
	$(call filechk,version.h)

include/generated/utsrelease.h: include/config/kernel.release FORCE
	$(call filechk,utsrelease.h)

PHONY += headerdep
headerdep:
	$(Q)find $(srctree)/include/ -name '*.h' | xargs --max-args 1 \
	$(srctree)/scripts/headerdep.pl -I$(srctree)/include

# ---------------------------------------------------------------------------

PHONY += depend dep
depend dep:
	@echo '*** Warning: make $@ is unnecessary now.'

# ---------------------------------------------------------------------------
# Firmware install
INSTALL_FW_PATH=$(INSTALL_MOD_PATH)/lib/firmware
export INSTALL_FW_PATH

PHONY += firmware_install
firmware_install: FORCE
	@mkdir -p $(objtree)/firmware
	$(Q)$(MAKE) -f $(srctree)/scripts/Makefile.fwinst obj=firmware __fw_install

# ---------------------------------------------------------------------------
# Kernel headers

#Default location for installed headers
export INSTALL_HDR_PATH = $(objtree)/usr

hdr-inst := -rR -f $(srctree)/scripts/Makefile.headersinst obj

# If we do an all arch process set dst to asm-$(hdr-arch)
hdr-dst = $(if $(KBUILD_HEADERS), dst=include/asm-$(hdr-arch), dst=include/asm)

PHONY += archheaders
archheaders:

PHONY += archscripts
archscripts:

PHONY += __headers
__headers: $(version_h) scripts_basic asm-generic archheaders archscripts FORCE
	$(Q)$(MAKE) $(build)=scripts build_unifdef

PHONY += headers_install_all
headers_install_all:
	$(Q)$(CONFIG_SHELL) $(srctree)/scripts/headers.sh install

PHONY += headers_install
headers_install: __headers
	$(if $(wildcard $(srctree)/arch/$(hdr-arch)/include/uapi/asm/Kbuild),, \
	  $(error Headers not exportable for the $(SRCARCH) architecture))
	$(Q)$(MAKE) $(hdr-inst)=include/uapi
	$(Q)$(MAKE) $(hdr-inst)=arch/$(hdr-arch)/include/uapi/asm $(hdr-dst)

PHONY += headers_check_all
headers_check_all: headers_install_all
	$(Q)$(CONFIG_SHELL) $(srctree)/scripts/headers.sh check

PHONY += headers_check
headers_check: headers_install
	$(Q)$(MAKE) $(hdr-inst)=include/uapi HDRCHECK=1
	$(Q)$(MAKE) $(hdr-inst)=arch/$(hdr-arch)/include/uapi/asm $(hdr-dst) HDRCHECK=1

# ---------------------------------------------------------------------------
# Modules

ifdef CONFIG_MODULES

# By default, build modules as well

all: modules

#	Build modules
#
#	A module can be listed more than once in obj-m resulting in
#	duplicate lines in modules.order files.  Those are removed
#	using awk while concatenating to the final file.

PHONY += modules
modules: $(vmlinux-dirs) $(if $(KBUILD_BUILTIN),vmlinux) modules.builtin
	$(Q)$(AWK) '!x[$$0]++' $(vmlinux-dirs:%=$(objtree)/%/modules.order) > $(objtree)/modules.order
	@$(kecho) '  Building modules, stage 2.';
	$(Q)$(MAKE) -f $(srctree)/scripts/Makefile.modpost
	$(Q)$(MAKE) -f $(srctree)/scripts/Makefile.fwinst obj=firmware __fw_modbuild

modules.builtin: $(vmlinux-dirs:%=%/modules.builtin)
	$(Q)$(AWK) '!x[$$0]++' $^ > $(objtree)/modules.builtin

%/modules.builtin: include/config/auto.conf
	$(Q)$(MAKE) $(modbuiltin)=$*


# Target to prepare building external modules
PHONY += modules_prepare
modules_prepare: prepare scripts

# Target to install modules
PHONY += modules_install
modules_install: _modinst_ _modinst_post

PHONY += _modinst_
_modinst_:
	@rm -rf $(MODLIB)/kernel
	@rm -f $(MODLIB)/source
	@mkdir -p $(MODLIB)/kernel
	@ln -s $(srctree) $(MODLIB)/source
	@if [ ! $(objtree) -ef  $(MODLIB)/build ]; then \
		rm -f $(MODLIB)/build ; \
		ln -s $(objtree) $(MODLIB)/build ; \
	fi
	@cp -f $(objtree)/modules.order $(MODLIB)/
	@cp -f $(objtree)/modules.builtin $(MODLIB)/
	$(Q)$(MAKE) -f $(srctree)/scripts/Makefile.modinst

# This depmod is only for convenience to give the initial
# boot a modules.dep even before / is mounted read-write.  However the
# boot script depmod is the master version.
PHONY += _modinst_post
_modinst_post: _modinst_
	$(Q)$(MAKE) -f $(srctree)/scripts/Makefile.fwinst obj=firmware __fw_modinst
	$(call cmd,depmod)

ifeq ($(CONFIG_MODULE_SIG), y)
PHONY += modules_sign
modules_sign:
	$(Q)$(MAKE) -f $(srctree)/scripts/Makefile.modsign
endif

else # CONFIG_MODULES

# Modules not configured
# ---------------------------------------------------------------------------

modules modules_install: FORCE
	@echo >&2
	@echo >&2 "The present kernel configuration has modules disabled."
	@echo >&2 "Type 'make config' and enable loadable module support."
	@echo >&2 "Then build a kernel with module support enabled."
	@echo >&2
	@exit 1

endif # CONFIG_MODULES

###
# Cleaning is done on three levels.
# make clean     Delete most generated files
#                Leave enough to build external modules
# make mrproper  Delete the current configuration, and all generated files
# make distclean Remove editor backup files, patch leftover files and the like

# Directories & files removed with 'make clean'
CLEAN_DIRS  += $(MODVERDIR)

# Directories & files removed with 'make mrproper'
MRPROPER_DIRS  += include/config usr/include include/generated          \
                  arch/*/include/generated
MRPROPER_FILES += .config .config.old .version .old_version $(version_h) \
		  Module.symvers tags TAGS cscope* GPATH GTAGS GRTAGS GSYMS \
		  signing_key.priv signing_key.x509 x509.genkey		\
		  extra_certificates signing_key.x509.keyid		\
		  signing_key.x509.signer

# clean - Delete most, but leave enough to build external modules
#
clean: rm-dirs  := $(CLEAN_DIRS)
clean: rm-files := $(CLEAN_FILES)
clean-dirs      := $(addprefix _clean_, . $(vmlinux-alldirs) Documentation samples)

PHONY += $(clean-dirs) clean archclean vmlinuxclean
$(clean-dirs):
	$(Q)$(MAKE) $(clean)=$(patsubst _clean_%,%,$@)

vmlinuxclean:
	$(Q)$(CONFIG_SHELL) $(srctree)/scripts/link-vmlinux.sh clean

clean: archclean vmlinuxclean

# mrproper - Delete all generated files, including .config
#
mrproper: rm-dirs  := $(wildcard $(MRPROPER_DIRS))
mrproper: rm-files := $(wildcard $(MRPROPER_FILES))
mrproper-dirs      := $(addprefix _mrproper_,Documentation/DocBook scripts)

PHONY += $(mrproper-dirs) mrproper archmrproper
$(mrproper-dirs):
	$(Q)$(MAKE) $(clean)=$(patsubst _mrproper_%,%,$@)

mrproper: clean archmrproper $(mrproper-dirs)
	$(call cmd,rmdirs)
	$(call cmd,rmfiles)

# distclean
#
PHONY += distclean

distclean: mrproper
	@find $(srctree) $(RCS_FIND_IGNORE) \
		\( -name '*.orig' -o -name '*.rej' -o -name '*~' \
		-o -name '*.bak' -o -name '#*#' -o -name '.*.orig' \
		-o -name '.*.rej' \
		-o -name '*%' -o -name '.*.cmd' -o -name 'core' \) \
		-type f -print | xargs rm -f


# Packaging of the kernel to various formats
# ---------------------------------------------------------------------------
# rpm target kept for backward compatibility
package-dir	:= $(srctree)/scripts/package

%src-pkg: FORCE
	$(Q)$(MAKE) $(build)=$(package-dir) $@
%pkg: include/config/kernel.release FORCE
	$(Q)$(MAKE) $(build)=$(package-dir) $@
rpm: include/config/kernel.release FORCE
	$(Q)$(MAKE) $(build)=$(package-dir) $@


# Brief documentation of the typical targets used
# ---------------------------------------------------------------------------

boards := $(wildcard $(srctree)/arch/$(SRCARCH)/configs/*_defconfig)
boards := $(notdir $(boards))
board-dirs := $(dir $(wildcard $(srctree)/arch/$(SRCARCH)/configs/*/*_defconfig))
board-dirs := $(sort $(notdir $(board-dirs:/=)))

help:
	@echo  'Cleaning targets:'
	@echo  '  clean		  - Remove most generated files but keep the config and'
	@echo  '                    enough build support to build external modules'
	@echo  '  mrproper	  - Remove all generated files + config + various backup files'
	@echo  '  distclean	  - mrproper + remove editor backup and patch files'
	@echo  ''
	@echo  'Configuration targets:'
	@$(MAKE) -f $(srctree)/scripts/kconfig/Makefile help
	@echo  ''
	@echo  'Other generic targets:'
	@echo  '  all		  - Build all targets marked with [*]'
	@echo  '* vmlinux	  - Build the bare kernel'
	@echo  '* modules	  - Build all modules'
	@echo  '  modules_install - Install all modules to INSTALL_MOD_PATH (default: /)'
	@echo  '  firmware_install- Install all firmware to INSTALL_FW_PATH'
	@echo  '                    (default: $$(INSTALL_MOD_PATH)/lib/firmware)'
	@echo  '  dir/            - Build all files in dir and below'
	@echo  '  dir/file.[oisS] - Build specified target only'
	@echo  '  dir/file.lst    - Build specified mixed source/assembly target only'
	@echo  '                    (requires a recent binutils and recent build (System.map))'
	@echo  '  dir/file.ko     - Build module including final link'
	@echo  '  modules_prepare - Set up for building external modules'
	@echo  '  tags/TAGS	  - Generate tags file for editors'
	@echo  '  cscope	  - Generate cscope index'
	@echo  '  gtags           - Generate GNU GLOBAL index'
	@echo  '  kernelrelease	  - Output the release version string'
	@echo  '  kernelversion	  - Output the version stored in Makefile'
	@echo  '  image_name	  - Output the image name'
	@echo  '  headers_install - Install sanitised kernel headers to INSTALL_HDR_PATH'; \
	 echo  '                    (default: $(INSTALL_HDR_PATH))'; \
	 echo  ''
	@echo  'Static analysers'
	@echo  '  checkstack      - Generate a list of stack hogs'
	@echo  '  namespacecheck  - Name space analysis on compiled kernel'
	@echo  '  versioncheck    - Sanity check on version.h usage'
	@echo  '  includecheck    - Check for duplicate included header files'
	@echo  '  export_report   - List the usages of all exported symbols'
	@echo  '  headers_check   - Sanity check on exported headers'
	@echo  '  headerdep       - Detect inclusion cycles in headers'
	@$(MAKE) -f $(srctree)/scripts/Makefile.help checker-help
	@echo  ''
	@echo  'Kernel packaging:'
	@$(MAKE) $(build)=$(package-dir) help
	@echo  ''
	@echo  'Documentation targets:'
	@$(MAKE) -f $(srctree)/Documentation/DocBook/Makefile dochelp
	@echo  ''
	@echo  'Architecture specific targets ($(SRCARCH)):'
	@$(if $(archhelp),$(archhelp),\
		echo '  No architecture specific help defined for $(SRCARCH)')
	@echo  ''
	@$(if $(boards), \
		$(foreach b, $(boards), \
		printf "  %-24s - Build for %s\\n" $(b) $(subst _defconfig,,$(b));) \
		echo '')
	@$(if $(board-dirs), \
		$(foreach b, $(board-dirs), \
		printf "  %-16s - Show %s-specific targets\\n" help-$(b) $(b);) \
		printf "  %-16s - Show all of the above\\n" help-boards; \
		echo '')

	@echo  '  make V=0|1 [targets] 0 => quiet build (default), 1 => verbose build'
	@echo  '  make V=2   [targets] 2 => give reason for rebuild of target'
	@echo  '  make O=dir [targets] Locate all output files in "dir", including .config'
	@echo  '  make C=1   [targets] Check all c source with $$CHECK (sparse by default)'
	@echo  '  make C=2   [targets] Force check of all c source with $$CHECK'
	@echo  '  make RECORDMCOUNT_WARN=1 [targets] Warn about ignored mcount sections'
	@echo  '  make W=n   [targets] Enable extra gcc checks, n=1,2,3 where'
	@echo  '		1: warnings which may be relevant and do not occur too often'
	@echo  '		2: warnings which occur quite often but may still be relevant'
	@echo  '		3: more obscure warnings, can most likely be ignored'
	@echo  '		Multiple levels can be combined with W=12 or W=123'
	@echo  ''
	@echo  'Execute "make" or "make all" to build all targets marked with [*] '
	@echo  'For further info see the ./README file'


help-board-dirs := $(addprefix help-,$(board-dirs))

help-boards: $(help-board-dirs)

boards-per-dir = $(notdir $(wildcard $(srctree)/arch/$(SRCARCH)/configs/$*/*_defconfig))

$(help-board-dirs): help-%:
	@echo  'Architecture specific targets ($(SRCARCH) $*):'
	@$(if $(boards-per-dir), \
		$(foreach b, $(boards-per-dir), \
		printf "  %-24s - Build for %s\\n" $*/$(b) $(subst _defconfig,,$(b));) \
		echo '')


# Documentation targets
# ---------------------------------------------------------------------------
%docs: scripts_basic FORCE
	$(Q)$(MAKE) $(build)=scripts build_docproc
	$(Q)$(MAKE) $(build)=Documentation/DocBook $@

else # KBUILD_EXTMOD

###
# External module support.
# When building external modules the kernel used as basis is considered
# read-only, and no consistency checks are made and the make
# system is not used on the basis kernel. If updates are required
# in the basis kernel ordinary make commands (without M=...) must
# be used.
#
# The following are the only valid targets when building external
# modules.
# make M=dir clean     Delete all automatically generated files
# make M=dir modules   Make all modules in specified dir
# make M=dir	       Same as 'make M=dir modules'
# make M=dir modules_install
#                      Install the modules built in the module directory
#                      Assumes install directory is already created

# We are always building modules
KBUILD_MODULES := 1
PHONY += crmodverdir
crmodverdir:
	$(cmd_crmodverdir)

PHONY += $(objtree)/Module.symvers
$(objtree)/Module.symvers:
	@test -e $(objtree)/Module.symvers || ( \
	echo; \
	echo "  WARNING: Symbol version dump $(objtree)/Module.symvers"; \
	echo "           is missing; modules will have no dependencies and modversions."; \
	echo )

module-dirs := $(addprefix _module_,$(KBUILD_EXTMOD))
PHONY += $(module-dirs) modules
$(module-dirs): crmodverdir $(objtree)/Module.symvers
	$(Q)$(MAKE) $(build)=$(patsubst _module_%,%,$@)

modules: $(module-dirs)
	@$(kecho) '  Building modules, stage 2.';
	$(Q)$(MAKE) -f $(srctree)/scripts/Makefile.modpost

PHONY += modules_install
modules_install: _emodinst_ _emodinst_post

install-dir := $(if $(INSTALL_MOD_DIR),$(INSTALL_MOD_DIR),extra)
PHONY += _emodinst_
_emodinst_:
	$(Q)mkdir -p $(MODLIB)/$(install-dir)
	$(Q)$(MAKE) -f $(srctree)/scripts/Makefile.modinst

PHONY += _emodinst_post
_emodinst_post: _emodinst_
	$(call cmd,depmod)

clean-dirs := $(addprefix _clean_,$(KBUILD_EXTMOD))

PHONY += $(clean-dirs) clean
$(clean-dirs):
	$(Q)$(MAKE) $(clean)=$(patsubst _clean_%,%,$@)

clean:	rm-dirs := $(MODVERDIR)
clean: rm-files := $(KBUILD_EXTMOD)/Module.symvers

help:
	@echo  '  Building external modules.'
	@echo  '  Syntax: make -C path/to/kernel/src M=$$PWD target'
	@echo  ''
	@echo  '  modules         - default target, build the module(s)'
	@echo  '  modules_install - install the module'
	@echo  '  clean           - remove generated files in module directory only'
	@echo  ''

# Dummies...
PHONY += prepare scripts
prepare: ;
scripts: ;
endif # KBUILD_EXTMOD

clean: $(clean-dirs)
	$(call cmd,rmdirs)
	$(call cmd,rmfiles)
	@find $(if $(KBUILD_EXTMOD), $(KBUILD_EXTMOD), .) $(RCS_FIND_IGNORE) \
		\( -name '*.[oas]' -o -name '*.ko' -o -name '.*.cmd' \
		-o -name '*.ko.*' \
		-o -name '.*.d' -o -name '.*.tmp' -o -name '*.mod.c' \
		-o -name '*.symtypes' -o -name 'modules.order' \
		-o -name modules.builtin -o -name '.tmp_*.o.*' \
		-o -name '*.gcno' \) -type f -print | xargs rm -f

# Generate tags for editors
# ---------------------------------------------------------------------------
quiet_cmd_tags = GEN     $@
      cmd_tags = $(CONFIG_SHELL) $(srctree)/scripts/tags.sh $@

tags TAGS cscope gtags: FORCE
	$(call cmd,tags)

# Scripts to check various things for consistency
# ---------------------------------------------------------------------------

PHONY += includecheck versioncheck coccicheck namespacecheck export_report

includecheck:
	find $(srctree)/* $(RCS_FIND_IGNORE) \
		-name '*.[hcS]' -type f -print | sort \
		| xargs $(PERL) -w $(srctree)/scripts/checkincludes.pl

versioncheck:
	find $(srctree)/* $(RCS_FIND_IGNORE) \
		-name '*.[hcS]' -type f -print | sort \
		| xargs $(PERL) -w $(srctree)/scripts/checkversion.pl

coccicheck:
	$(Q)$(CONFIG_SHELL) $(srctree)/scripts/$@

namespacecheck:
	$(PERL) $(srctree)/scripts/namespace.pl

export_report:
	$(PERL) $(srctree)/scripts/export_report.pl

endif #ifeq ($(config-targets),1)
endif #ifeq ($(mixed-targets),1)

PHONY += checkstack kernelrelease kernelversion image_name

# UML needs a little special treatment here.  It wants to use the host
# toolchain, so needs $(SUBARCH) passed to checkstack.pl.  Everyone
# else wants $(ARCH), including people doing cross-builds, which means
# that $(SUBARCH) doesn't work here.
ifeq ($(ARCH), um)
CHECKSTACK_ARCH := $(SUBARCH)
else
CHECKSTACK_ARCH := $(ARCH)
endif
checkstack:
	$(OBJDUMP) -d vmlinux $$(find . -name '*.ko') | \
	$(PERL) $(src)/scripts/checkstack.pl $(CHECKSTACK_ARCH)

kernelrelease:
	@echo "$(KERNELVERSION)$$($(CONFIG_SHELL) $(srctree)/scripts/setlocalversion $(srctree))"

kernelversion:
	@echo $(KERNELVERSION)

image_name:
	@echo $(KBUILD_IMAGE)

# Clear a bunch of variables before executing the submake
tools/: FORCE
	$(Q)mkdir -p $(objtree)/tools
	$(Q)$(MAKE) LDFLAGS= MAKEFLAGS="$(filter --j% -j,$(MAKEFLAGS))" O=$(objtree) subdir=tools -C $(src)/tools/

tools/%: FORCE
	$(Q)mkdir -p $(objtree)/tools
	$(Q)$(MAKE) LDFLAGS= MAKEFLAGS="$(filter --j% -j,$(MAKEFLAGS))" O=$(objtree) subdir=tools -C $(src)/tools/ $*

# Single targets
# ---------------------------------------------------------------------------
# Single targets are compatible with:
# - build with mixed source and output
# - build with separate output dir 'make O=...'
# - external modules
#
#  target-dir => where to store outputfile
#  build-dir  => directory in kernel source tree to use

ifeq ($(KBUILD_EXTMOD),)
        build-dir  = $(patsubst %/,%,$(dir $@))
        target-dir = $(dir $@)
else
        zap-slash=$(filter-out .,$(patsubst %/,%,$(dir $@)))
        build-dir  = $(KBUILD_EXTMOD)$(if $(zap-slash),/$(zap-slash))
        target-dir = $(if $(KBUILD_EXTMOD),$(dir $<),$(dir $@))
endif

%.s: %.c prepare scripts FORCE
	$(Q)$(MAKE) $(build)=$(build-dir) $(target-dir)$(notdir $@)
%.i: %.c prepare scripts FORCE
	$(Q)$(MAKE) $(build)=$(build-dir) $(target-dir)$(notdir $@)
%.o: %.c prepare scripts FORCE
	$(Q)$(MAKE) $(build)=$(build-dir) $(target-dir)$(notdir $@)
%.lst: %.c prepare scripts FORCE
	$(Q)$(MAKE) $(build)=$(build-dir) $(target-dir)$(notdir $@)
%.s: %.S prepare scripts FORCE
	$(Q)$(MAKE) $(build)=$(build-dir) $(target-dir)$(notdir $@)
%.o: %.S prepare scripts FORCE
	$(Q)$(MAKE) $(build)=$(build-dir) $(target-dir)$(notdir $@)
%.symtypes: %.c prepare scripts FORCE
	$(Q)$(MAKE) $(build)=$(build-dir) $(target-dir)$(notdir $@)

# Modules
/: prepare scripts FORCE
	$(cmd_crmodverdir)
	$(Q)$(MAKE) KBUILD_MODULES=$(if $(CONFIG_MODULES),1) \
	$(build)=$(build-dir)
%/: prepare scripts FORCE
	$(cmd_crmodverdir)
	$(Q)$(MAKE) KBUILD_MODULES=$(if $(CONFIG_MODULES),1) \
	$(build)=$(build-dir)
%.ko: prepare scripts FORCE
	$(cmd_crmodverdir)
	$(Q)$(MAKE) KBUILD_MODULES=$(if $(CONFIG_MODULES),1)   \
	$(build)=$(build-dir) $(@:.ko=.o)
	$(Q)$(MAKE) -f $(srctree)/scripts/Makefile.modpost

# FIXME Should go into a make.lib or something 
# ===========================================================================

quiet_cmd_rmdirs = $(if $(wildcard $(rm-dirs)),CLEAN   $(wildcard $(rm-dirs)))
      cmd_rmdirs = rm -rf $(rm-dirs)

quiet_cmd_rmfiles = $(if $(wildcard $(rm-files)),CLEAN   $(wildcard $(rm-files)))
      cmd_rmfiles = rm -f $(rm-files)

# Run depmod only if we have System.map and depmod is executable
quiet_cmd_depmod = DEPMOD  $(KERNELRELEASE)
      cmd_depmod = $(CONFIG_SHELL) $(srctree)/scripts/depmod.sh $(DEPMOD) \
                   $(KERNELRELEASE) "$(patsubst y,_,$(CONFIG_HAVE_UNDERSCORE_SYMBOL_PREFIX))"

# Create temporary dir for module support files
# clean it up only when building all modules
cmd_crmodverdir = $(Q)mkdir -p $(MODVERDIR) \
                  $(if $(KBUILD_MODULES),; rm -f $(MODVERDIR)/*)

# read all saved command lines

targets := $(wildcard $(sort $(targets)))
cmd_files := $(wildcard .*.cmd $(foreach f,$(targets),$(dir $(f)).$(notdir $(f)).cmd))

ifneq ($(cmd_files),)
  $(cmd_files): ;	# Do not try to update included dependency files
  include $(cmd_files)
endif

# Shorthand for $(Q)$(MAKE) -f scripts/Makefile.clean obj=dir
# Usage:
# $(Q)$(MAKE) $(clean)=dir
clean := -f $(if $(KBUILD_SRC),$(srctree)/)scripts/Makefile.clean obj

endif	# skip-makefile

PHONY += FORCE
FORCE:

# Declare the contents of the .PHONY variable as phony.  We keep that
# information in a variable so we can use it in if_changed and friends.
.PHONY: $(PHONY)<|MERGE_RESOLUTION|>--- conflicted
+++ resolved
@@ -1,10 +1,6 @@
 VERSION = 3
 PATCHLEVEL = 12
-<<<<<<< HEAD
-SUBLEVEL = 21
-=======
 SUBLEVEL = 22
->>>>>>> fe7b2904
 EXTRAVERSION =
 NAME = One Giant Leap for Frogkind
 
