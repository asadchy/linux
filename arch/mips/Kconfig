config MIPS
	bool
	default y
	select ARCH_BINFMT_ELF_STATE
	select ARCH_CLOCKSOURCE_DATA
	select ARCH_DISCARD_MEMBLOCK
	select ARCH_HAS_ELF_RANDOMIZE
	select ARCH_HAS_TICK_BROADCAST if GENERIC_CLOCKEVENTS_BROADCAST
	select ARCH_MIGHT_HAVE_PC_PARPORT
	select ARCH_MIGHT_HAVE_PC_SERIO
	select ARCH_SUPPORTS_UPROBES
	select ARCH_USE_BUILTIN_BSWAP
	select ARCH_USE_CMPXCHG_LOCKREF if 64BIT
	select ARCH_USE_QUEUED_RWLOCKS
	select ARCH_USE_QUEUED_SPINLOCKS
	select ARCH_WANT_IPC_PARSE_VERSION
	select BUILDTIME_EXTABLE_SORT
	select CLONE_BACKWARDS
	select CPU_PM if CPU_IDLE
	select GENERIC_ATOMIC64 if !64BIT
	select GENERIC_CLOCKEVENTS
	select GENERIC_CMOS_UPDATE
	select GENERIC_CPU_AUTOPROBE
	select GENERIC_IRQ_PROBE
	select GENERIC_IRQ_SHOW
	select GENERIC_PCI_IOMAP
	select GENERIC_SCHED_CLOCK if !CAVIUM_OCTEON_SOC
	select GENERIC_SMP_IDLE_THREAD
	select GENERIC_TIME_VSYSCALL
	select HANDLE_DOMAIN_IRQ
	select HAVE_ARCH_JUMP_LABEL
	select HAVE_ARCH_KGDB
	select HAVE_ARCH_MMAP_RND_BITS if MMU
	select HAVE_ARCH_MMAP_RND_COMPAT_BITS if MMU && COMPAT
	select HAVE_ARCH_SECCOMP_FILTER
	select HAVE_ARCH_TRACEHOOK
	select HAVE_ARCH_TRANSPARENT_HUGEPAGE if CPU_SUPPORTS_HUGEPAGES && 64BIT
	select HAVE_CBPF_JIT if (!64BIT && !CPU_MICROMIPS)
	select HAVE_EBPF_JIT if (64BIT && !CPU_MICROMIPS)
	select HAVE_CC_STACKPROTECTOR
	select HAVE_CONTEXT_TRACKING
	select HAVE_COPY_THREAD_TLS
	select HAVE_C_RECORDMCOUNT
	select HAVE_DEBUG_KMEMLEAK
	select HAVE_DEBUG_STACKOVERFLOW
	select HAVE_DMA_API_DEBUG
	select HAVE_DMA_CONTIGUOUS
	select HAVE_DYNAMIC_FTRACE
	select HAVE_EXIT_THREAD
	select HAVE_FTRACE_MCOUNT_RECORD
	select HAVE_FUNCTION_GRAPH_TRACER
	select HAVE_FUNCTION_TRACER
	select HAVE_GENERIC_DMA_COHERENT
	select HAVE_IDE
	select HAVE_IRQ_EXIT_ON_IRQ_STACK
	select HAVE_IRQ_TIME_ACCOUNTING
	select HAVE_KPROBES
	select HAVE_KRETPROBES
	select HAVE_MEMBLOCK
	select HAVE_MEMBLOCK_NODE_MAP
	select HAVE_MOD_ARCH_SPECIFIC
	select HAVE_NMI
	select HAVE_OPROFILE
	select HAVE_PERF_EVENTS
	select HAVE_REGS_AND_STACK_ACCESS_API
	select HAVE_SYSCALL_TRACEPOINTS
	select HAVE_VIRT_CPU_ACCOUNTING_GEN
	select IRQ_FORCED_THREADING
	select MODULES_USE_ELF_RELA if MODULES && 64BIT
	select MODULES_USE_ELF_REL if MODULES
	select PERF_USE_VMALLOC
	select RTC_LIB if !MACH_LOONGSON64
	select SYSCTL_EXCEPTION_TRACE
	select VIRT_TO_BUS

menu "Machine selection"

choice
	prompt "System type"
	default SGI_IP22

config MIPS_GENERIC
	bool "Generic board-agnostic MIPS kernel"
	select BOOT_RAW
	select BUILTIN_DTB
	select CEVT_R4K
	select CLKSRC_MIPS_GIC
	select COMMON_CLK
	select CPU_MIPSR2_IRQ_VI
	select CPU_MIPSR2_IRQ_EI
	select CSRC_R4K
	select DMA_PERDEV_COHERENT
	select HW_HAS_PCI
	select IRQ_MIPS_CPU
	select LIBFDT
	select MIPS_CPU_SCACHE
	select MIPS_GIC
	select MIPS_L1_CACHE_SHIFT_7
	select NO_EXCEPT_FILL
	select PCI_DRIVERS_GENERIC
	select PINCTRL
	select SMP_UP if SMP
	select SWAP_IO_SPACE
	select SYS_HAS_CPU_MIPS32_R1
	select SYS_HAS_CPU_MIPS32_R2
	select SYS_HAS_CPU_MIPS32_R6
	select SYS_HAS_CPU_MIPS64_R1
	select SYS_HAS_CPU_MIPS64_R2
	select SYS_HAS_CPU_MIPS64_R6
	select SYS_SUPPORTS_32BIT_KERNEL
	select SYS_SUPPORTS_64BIT_KERNEL
	select SYS_SUPPORTS_BIG_ENDIAN
	select SYS_SUPPORTS_HIGHMEM
	select SYS_SUPPORTS_LITTLE_ENDIAN
	select SYS_SUPPORTS_MICROMIPS
	select SYS_SUPPORTS_MIPS_CPS
	select SYS_SUPPORTS_MIPS16
	select SYS_SUPPORTS_MULTITHREADING
	select SYS_SUPPORTS_RELOCATABLE
	select SYS_SUPPORTS_SMARTMIPS
	select USB_EHCI_BIG_ENDIAN_DESC if BIG_ENDIAN
	select USB_EHCI_BIG_ENDIAN_MMIO if BIG_ENDIAN
	select USB_OHCI_BIG_ENDIAN_DESC if BIG_ENDIAN
	select USB_OHCI_BIG_ENDIAN_MMIO if BIG_ENDIAN
	select USB_UHCI_BIG_ENDIAN_DESC if BIG_ENDIAN
	select USB_UHCI_BIG_ENDIAN_MMIO if BIG_ENDIAN
	select USE_OF
	help
	  Select this to build a kernel which aims to support multiple boards,
	  generally using a flattened device tree passed from the bootloader
	  using the boot protocol defined in the UHI (Unified Hosting
	  Interface) specification.

config MIPS_ALCHEMY
	bool "Alchemy processor based machines"
	select ARCH_PHYS_ADDR_T_64BIT
	select CEVT_R4K
	select CSRC_R4K
	select IRQ_MIPS_CPU
	select DMA_MAYBE_COHERENT	# Au1000,1500,1100 aren't, rest is
	select SYS_HAS_CPU_MIPS32_R1
	select SYS_SUPPORTS_32BIT_KERNEL
	select SYS_SUPPORTS_APM_EMULATION
	select GPIOLIB
	select SYS_SUPPORTS_ZBOOT
	select COMMON_CLK

config AR7
	bool "Texas Instruments AR7"
	select BOOT_ELF32
	select DMA_NONCOHERENT
	select CEVT_R4K
	select CSRC_R4K
	select IRQ_MIPS_CPU
	select NO_EXCEPT_FILL
	select SWAP_IO_SPACE
	select SYS_HAS_CPU_MIPS32_R1
	select SYS_HAS_EARLY_PRINTK
	select SYS_SUPPORTS_32BIT_KERNEL
	select SYS_SUPPORTS_LITTLE_ENDIAN
	select SYS_SUPPORTS_MIPS16
	select SYS_SUPPORTS_ZBOOT_UART16550
	select GPIOLIB
	select VLYNQ
	select HAVE_CLK
	help
	  Support for the Texas Instruments AR7 System-on-a-Chip
	  family: TNETD7100, 7200 and 7300.

config ATH25
	bool "Atheros AR231x/AR531x SoC support"
	select CEVT_R4K
	select CSRC_R4K
	select DMA_NONCOHERENT
	select IRQ_MIPS_CPU
	select IRQ_DOMAIN
	select SYS_HAS_CPU_MIPS32_R1
	select SYS_SUPPORTS_BIG_ENDIAN
	select SYS_SUPPORTS_32BIT_KERNEL
	select SYS_HAS_EARLY_PRINTK
	help
	  Support for Atheros AR231x and Atheros AR531x based boards

config ATH79
	bool "Atheros AR71XX/AR724X/AR913X based boards"
	select ARCH_HAS_RESET_CONTROLLER
	select BOOT_RAW
	select CEVT_R4K
	select CSRC_R4K
	select DMA_NONCOHERENT
	select GPIOLIB
	select HAVE_CLK
	select COMMON_CLK
	select CLKDEV_LOOKUP
	select IRQ_MIPS_CPU
	select MIPS_MACHINE
	select SYS_HAS_CPU_MIPS32_R2
	select SYS_HAS_EARLY_PRINTK
	select SYS_SUPPORTS_32BIT_KERNEL
	select SYS_SUPPORTS_BIG_ENDIAN
	select SYS_SUPPORTS_MIPS16
	select SYS_SUPPORTS_ZBOOT_UART_PROM
	select USE_OF
	help
	  Support for the Atheros AR71XX/AR724X/AR913X SoCs.

config BMIPS_GENERIC
	bool "Broadcom Generic BMIPS kernel"
	select BOOT_RAW
	select NO_EXCEPT_FILL
	select USE_OF
	select CEVT_R4K
	select CSRC_R4K
	select SYNC_R4K
	select COMMON_CLK
	select BCM6345_L1_IRQ
	select BCM7038_L1_IRQ
	select BCM7120_L2_IRQ
	select BRCMSTB_L2_IRQ
	select IRQ_MIPS_CPU
	select DMA_NONCOHERENT
	select SYS_SUPPORTS_32BIT_KERNEL
	select SYS_SUPPORTS_LITTLE_ENDIAN
	select SYS_SUPPORTS_BIG_ENDIAN
	select SYS_SUPPORTS_HIGHMEM
	select SYS_HAS_CPU_BMIPS32_3300
	select SYS_HAS_CPU_BMIPS4350
	select SYS_HAS_CPU_BMIPS4380
	select SYS_HAS_CPU_BMIPS5000
	select SWAP_IO_SPACE
	select USB_EHCI_BIG_ENDIAN_DESC if CPU_BIG_ENDIAN
	select USB_EHCI_BIG_ENDIAN_MMIO if CPU_BIG_ENDIAN
	select USB_OHCI_BIG_ENDIAN_DESC if CPU_BIG_ENDIAN
	select USB_OHCI_BIG_ENDIAN_MMIO if CPU_BIG_ENDIAN
	help
	  Build a generic DT-based kernel image that boots on select
	  BCM33xx cable modem chips, BCM63xx DSL chips, and BCM7xxx set-top
	  box chips.  Note that CONFIG_CPU_BIG_ENDIAN/CONFIG_CPU_LITTLE_ENDIAN
	  must be set appropriately for your board.

config BCM47XX
	bool "Broadcom BCM47XX based boards"
	select BOOT_RAW
	select CEVT_R4K
	select CSRC_R4K
	select DMA_NONCOHERENT
	select HW_HAS_PCI
	select IRQ_MIPS_CPU
	select SYS_HAS_CPU_MIPS32_R1
	select NO_EXCEPT_FILL
	select SYS_SUPPORTS_32BIT_KERNEL
	select SYS_SUPPORTS_LITTLE_ENDIAN
	select SYS_SUPPORTS_MIPS16
	select SYS_HAS_EARLY_PRINTK
	select USE_GENERIC_EARLY_PRINTK_8250
	select GPIOLIB
	select LEDS_GPIO_REGISTER
	select BCM47XX_NVRAM
	select BCM47XX_SPROM
	help
	 Support for BCM47XX based boards

config BCM63XX
	bool "Broadcom BCM63XX based boards"
	select BOOT_RAW
	select CEVT_R4K
	select CSRC_R4K
	select SYNC_R4K
	select DMA_NONCOHERENT
	select IRQ_MIPS_CPU
	select SYS_SUPPORTS_32BIT_KERNEL
	select SYS_SUPPORTS_BIG_ENDIAN
	select SYS_HAS_EARLY_PRINTK
	select SWAP_IO_SPACE
	select GPIOLIB
	select HAVE_CLK
	select MIPS_L1_CACHE_SHIFT_4
	help
	 Support for BCM63XX based boards

config MIPS_COBALT
	bool "Cobalt Server"
	select CEVT_R4K
	select CSRC_R4K
	select CEVT_GT641XX
	select DMA_NONCOHERENT
	select HW_HAS_PCI
	select I8253
	select I8259
	select IRQ_MIPS_CPU
	select IRQ_GT641XX
	select PCI_GT64XXX_PCI0
	select PCI
	select SYS_HAS_CPU_NEVADA
	select SYS_HAS_EARLY_PRINTK
	select SYS_SUPPORTS_32BIT_KERNEL
	select SYS_SUPPORTS_64BIT_KERNEL
	select SYS_SUPPORTS_LITTLE_ENDIAN
	select USE_GENERIC_EARLY_PRINTK_8250

config MACH_DECSTATION
	bool "DECstations"
	select BOOT_ELF32
	select CEVT_DS1287
	select CEVT_R4K if CPU_R4X00
	select CSRC_IOASIC
	select CSRC_R4K if CPU_R4X00
	select CPU_DADDI_WORKAROUNDS if 64BIT
	select CPU_R4000_WORKAROUNDS if 64BIT
	select CPU_R4400_WORKAROUNDS if 64BIT
	select DMA_NONCOHERENT
	select NO_IOPORT_MAP
	select IRQ_MIPS_CPU
	select SYS_HAS_CPU_R3000
	select SYS_HAS_CPU_R4X00
	select SYS_SUPPORTS_32BIT_KERNEL
	select SYS_SUPPORTS_64BIT_KERNEL
	select SYS_SUPPORTS_LITTLE_ENDIAN
	select SYS_SUPPORTS_128HZ
	select SYS_SUPPORTS_256HZ
	select SYS_SUPPORTS_1024HZ
	select MIPS_L1_CACHE_SHIFT_4
	help
	  This enables support for DEC's MIPS based workstations.  For details
	  see the Linux/MIPS FAQ on <http://www.linux-mips.org/> and the
	  DECstation porting pages on <http://decstation.unix-ag.org/>.

	  If you have one of the following DECstation Models you definitely
	  want to choose R4xx0 for the CPU Type:

		DECstation 5000/50
		DECstation 5000/150
		DECstation 5000/260
		DECsystem 5900/260

	  otherwise choose R3000.

config MACH_JAZZ
	bool "Jazz family of machines"
	select FW_ARC
	select FW_ARC32
	select ARCH_MAY_HAVE_PC_FDC
	select CEVT_R4K
	select CSRC_R4K
	select DEFAULT_SGI_PARTITION if CPU_BIG_ENDIAN
	select GENERIC_ISA_DMA
	select HAVE_PCSPKR_PLATFORM
	select IRQ_MIPS_CPU
	select I8253
	select I8259
	select ISA
	select SYS_HAS_CPU_R4X00
	select SYS_SUPPORTS_32BIT_KERNEL
	select SYS_SUPPORTS_64BIT_KERNEL
	select SYS_SUPPORTS_100HZ
	help
	 This a family of machines based on the MIPS R4030 chipset which was
	 used by several vendors to build RISC/os and Windows NT workstations.
	 Members include the Acer PICA, MIPS Magnum 4000, MIPS Millennium and
	 Olivetti M700-10 workstations.

config MACH_INGENIC
	bool "Ingenic SoC based machines"
	select SYS_SUPPORTS_32BIT_KERNEL
	select SYS_SUPPORTS_LITTLE_ENDIAN
	select SYS_SUPPORTS_ZBOOT_UART16550
	select DMA_NONCOHERENT
	select IRQ_MIPS_CPU
	select PINCTRL
	select GPIOLIB
	select COMMON_CLK
	select GENERIC_IRQ_CHIP
	select BUILTIN_DTB
	select USE_OF
	select LIBFDT

config LANTIQ
	bool "Lantiq based platforms"
	select DMA_NONCOHERENT
	select IRQ_MIPS_CPU
	select CEVT_R4K
	select CSRC_R4K
	select SYS_HAS_CPU_MIPS32_R1
	select SYS_HAS_CPU_MIPS32_R2
	select SYS_SUPPORTS_BIG_ENDIAN
	select SYS_SUPPORTS_32BIT_KERNEL
	select SYS_SUPPORTS_MIPS16
	select SYS_SUPPORTS_MULTITHREADING
	select SYS_HAS_EARLY_PRINTK
	select GPIOLIB
	select SWAP_IO_SPACE
	select BOOT_RAW
	select CLKDEV_LOOKUP
	select USE_OF
	select PINCTRL
	select PINCTRL_LANTIQ
	select ARCH_HAS_RESET_CONTROLLER
	select RESET_CONTROLLER

config LASAT
	bool "LASAT Networks platforms"
	select CEVT_R4K
	select CRC32
	select CSRC_R4K
	select DMA_NONCOHERENT
	select SYS_HAS_EARLY_PRINTK
	select HW_HAS_PCI
	select IRQ_MIPS_CPU
	select PCI_GT64XXX_PCI0
	select MIPS_NILE4
	select R5000_CPU_SCACHE
	select SYS_HAS_CPU_R5000
	select SYS_SUPPORTS_32BIT_KERNEL
	select SYS_SUPPORTS_64BIT_KERNEL if BROKEN
	select SYS_SUPPORTS_LITTLE_ENDIAN

config MACH_LOONGSON32
	bool "Loongson-1 family of machines"
	select SYS_SUPPORTS_ZBOOT
	help
	  This enables support for the Loongson-1 family of machines.

	  Loongson-1 is a family of 32-bit MIPS-compatible SoCs developed by
	  the Institute of Computing Technology (ICT), Chinese Academy of
	  Sciences (CAS).

config MACH_LOONGSON64
	bool "Loongson-2/3 family of machines"
	select SYS_SUPPORTS_ZBOOT
	help
	  This enables the support of Loongson-2/3 family of machines.

	  Loongson-2 is a family of single-core CPUs and Loongson-3 is a
	  family of multi-core CPUs. They are both 64-bit general-purpose
	  MIPS-compatible CPUs. Loongson-2/3 are developed by the Institute
	  of Computing Technology (ICT), Chinese Academy of Sciences (CAS)
	  in the People's Republic of China. The chief architect is Professor
	  Weiwu Hu.

config MACH_PISTACHIO
	bool "IMG Pistachio SoC based boards"
	select BOOT_ELF32
	select BOOT_RAW
	select CEVT_R4K
	select CLKSRC_MIPS_GIC
	select COMMON_CLK
	select CSRC_R4K
	select DMA_NONCOHERENT
	select GPIOLIB
	select IRQ_MIPS_CPU
	select LIBFDT
	select MFD_SYSCON
	select MIPS_CPU_SCACHE
	select MIPS_GIC
	select PINCTRL
	select REGULATOR
	select SYS_HAS_CPU_MIPS32_R2
	select SYS_SUPPORTS_32BIT_KERNEL
	select SYS_SUPPORTS_LITTLE_ENDIAN
	select SYS_SUPPORTS_MIPS_CPS
	select SYS_SUPPORTS_MULTITHREADING
	select SYS_SUPPORTS_RELOCATABLE
	select SYS_SUPPORTS_ZBOOT
	select SYS_HAS_EARLY_PRINTK
	select USE_GENERIC_EARLY_PRINTK_8250
	select USE_OF
	help
	  This enables support for the IMG Pistachio SoC platform.

config MACH_XILFPGA
	bool "MIPSfpga Xilinx based boards"
	select BOOT_ELF32
	select BOOT_RAW
	select BUILTIN_DTB
	select CEVT_R4K
	select COMMON_CLK
	select CSRC_R4K
	select GPIOLIB
	select IRQ_MIPS_CPU
	select LIBFDT
	select MIPS_CPU_SCACHE
	select SYS_HAS_EARLY_PRINTK
	select SYS_HAS_CPU_MIPS32_R2
	select SYS_SUPPORTS_32BIT_KERNEL
	select SYS_SUPPORTS_LITTLE_ENDIAN
	select SYS_SUPPORTS_ZBOOT_UART16550
	select USE_OF
	select USE_GENERIC_EARLY_PRINTK_8250
	select XILINX_INTC
	help
	  This enables support for the IMG University Program MIPSfpga platform.

config MIPS_MALTA
	bool "MIPS Malta board"
	select ARCH_MAY_HAVE_PC_FDC
	select BOOT_ELF32
	select BOOT_RAW
	select BUILTIN_DTB
	select CEVT_R4K
	select CSRC_R4K
	select CLKSRC_MIPS_GIC
	select COMMON_CLK
	select DMA_MAYBE_COHERENT
	select GENERIC_ISA_DMA
	select HAVE_PCSPKR_PLATFORM
	select IRQ_MIPS_CPU
	select MIPS_GIC
	select HW_HAS_PCI
	select I8253
	select I8259
	select MIPS_BONITO64
	select MIPS_CPU_SCACHE
	select MIPS_L1_CACHE_SHIFT_6
	select PCI_GT64XXX_PCI0
	select MIPS_MSC
	select SMP_UP if SMP
	select SWAP_IO_SPACE
	select SYS_HAS_CPU_MIPS32_R1
	select SYS_HAS_CPU_MIPS32_R2
	select SYS_HAS_CPU_MIPS32_R3_5
	select SYS_HAS_CPU_MIPS32_R5
	select SYS_HAS_CPU_MIPS32_R6
	select SYS_HAS_CPU_MIPS64_R1
	select SYS_HAS_CPU_MIPS64_R2
	select SYS_HAS_CPU_MIPS64_R6
	select SYS_HAS_CPU_NEVADA
	select SYS_HAS_CPU_RM7000
	select SYS_SUPPORTS_32BIT_KERNEL
	select SYS_SUPPORTS_64BIT_KERNEL
	select SYS_SUPPORTS_BIG_ENDIAN
	select SYS_SUPPORTS_HIGHMEM
	select SYS_SUPPORTS_LITTLE_ENDIAN
	select SYS_SUPPORTS_MICROMIPS
	select SYS_SUPPORTS_MIPS_CMP
	select SYS_SUPPORTS_MIPS_CPS
	select SYS_SUPPORTS_MIPS16
	select SYS_SUPPORTS_MULTITHREADING
	select SYS_SUPPORTS_SMARTMIPS
	select SYS_SUPPORTS_ZBOOT
	select SYS_SUPPORTS_RELOCATABLE
	select USE_OF
	select LIBFDT
	select ZONE_DMA32 if 64BIT
	select BUILTIN_DTB
	select LIBFDT
	help
	  This enables support for the MIPS Technologies Malta evaluation
	  board.

config MACH_PIC32
	bool "Microchip PIC32 Family"
	help
	  This enables support for the Microchip PIC32 family of platforms.

	  Microchip PIC32 is a family of general-purpose 32 bit MIPS core
	  microcontrollers.

config NEC_MARKEINS
	bool "NEC EMMA2RH Mark-eins board"
	select SOC_EMMA2RH
	select HW_HAS_PCI
	help
	  This enables support for the NEC Electronics Mark-eins boards.

config MACH_VR41XX
	bool "NEC VR4100 series based machines"
	select CEVT_R4K
	select CSRC_R4K
	select SYS_HAS_CPU_VR41XX
	select SYS_SUPPORTS_MIPS16
	select GPIOLIB

config NXP_STB220
	bool "NXP STB220 board"
	select SOC_PNX833X
	help
	 Support for NXP Semiconductors STB220 Development Board.

config NXP_STB225
	bool "NXP 225 board"
	select SOC_PNX833X
	select SOC_PNX8335
	help
	 Support for NXP Semiconductors STB225 Development Board.

config PMC_MSP
	bool "PMC-Sierra MSP chipsets"
	select CEVT_R4K
	select CSRC_R4K
	select DMA_NONCOHERENT
	select SWAP_IO_SPACE
	select NO_EXCEPT_FILL
	select BOOT_RAW
	select SYS_HAS_CPU_MIPS32_R1
	select SYS_HAS_CPU_MIPS32_R2
	select SYS_SUPPORTS_32BIT_KERNEL
	select SYS_SUPPORTS_BIG_ENDIAN
	select SYS_SUPPORTS_MIPS16
	select IRQ_MIPS_CPU
	select SERIAL_8250
	select SERIAL_8250_CONSOLE
	select USB_EHCI_BIG_ENDIAN_MMIO
	select USB_EHCI_BIG_ENDIAN_DESC
	help
	  This adds support for the PMC-Sierra family of Multi-Service
	  Processor System-On-A-Chips.  These parts include a number
	  of integrated peripherals, interfaces and DSPs in addition to
	  a variety of MIPS cores.

config RALINK
	bool "Ralink based machines"
	select CEVT_R4K
	select CSRC_R4K
	select BOOT_RAW
	select DMA_NONCOHERENT
	select IRQ_MIPS_CPU
	select USE_OF
	select SYS_HAS_CPU_MIPS32_R1
	select SYS_HAS_CPU_MIPS32_R2
	select SYS_SUPPORTS_32BIT_KERNEL
	select SYS_SUPPORTS_LITTLE_ENDIAN
	select SYS_SUPPORTS_MIPS16
	select SYS_HAS_EARLY_PRINTK
	select CLKDEV_LOOKUP
	select ARCH_HAS_RESET_CONTROLLER
	select RESET_CONTROLLER

config SGI_IP22
	bool "SGI IP22 (Indy/Indigo2)"
	select FW_ARC
	select FW_ARC32
	select BOOT_ELF32
	select CEVT_R4K
	select CSRC_R4K
	select DEFAULT_SGI_PARTITION
	select DMA_NONCOHERENT
	select HW_HAS_EISA
	select I8253
	select I8259
	select IP22_CPU_SCACHE
	select IRQ_MIPS_CPU
	select GENERIC_ISA_DMA_SUPPORT_BROKEN
	select SGI_HAS_I8042
	select SGI_HAS_INDYDOG
	select SGI_HAS_HAL2
	select SGI_HAS_SEEQ
	select SGI_HAS_WD93
	select SGI_HAS_ZILOG
	select SWAP_IO_SPACE
	select SYS_HAS_CPU_R4X00
	select SYS_HAS_CPU_R5000
	#
	# Disable EARLY_PRINTK for now since it leads to overwritten prom
	# memory during early boot on some machines.
	#
	# See http://www.linux-mips.org/cgi-bin/mesg.cgi?a=linux-mips&i=20091119164009.GA15038%40deprecation.cyrius.com
	# for a more details discussion
	#
	# select SYS_HAS_EARLY_PRINTK
	select SYS_SUPPORTS_32BIT_KERNEL
	select SYS_SUPPORTS_64BIT_KERNEL
	select SYS_SUPPORTS_BIG_ENDIAN
	select MIPS_L1_CACHE_SHIFT_7
	help
	  This are the SGI Indy, Challenge S and Indigo2, as well as certain
	  OEM variants like the Tandem CMN B006S. To compile a Linux kernel
	  that runs on these, say Y here.

config SGI_IP27
	bool "SGI IP27 (Origin200/2000)"
	select FW_ARC
	select FW_ARC64
	select BOOT_ELF64
	select DEFAULT_SGI_PARTITION
	select DMA_COHERENT
	select SYS_HAS_EARLY_PRINTK
	select HW_HAS_PCI
	select NR_CPUS_DEFAULT_64
	select SYS_HAS_CPU_R10000
	select SYS_SUPPORTS_64BIT_KERNEL
	select SYS_SUPPORTS_BIG_ENDIAN
	select SYS_SUPPORTS_NUMA
	select SYS_SUPPORTS_SMP
	select MIPS_L1_CACHE_SHIFT_7
	help
	  This are the SGI Origin 200, Origin 2000 and Onyx 2 Graphics
	  workstations.  To compile a Linux kernel that runs on these, say Y
	  here.

config SGI_IP28
	bool "SGI IP28 (Indigo2 R10k)"
	select FW_ARC
	select FW_ARC64
	select BOOT_ELF64
	select CEVT_R4K
	select CSRC_R4K
	select DEFAULT_SGI_PARTITION
	select DMA_NONCOHERENT
	select GENERIC_ISA_DMA_SUPPORT_BROKEN
	select IRQ_MIPS_CPU
	select HW_HAS_EISA
	select I8253
	select I8259
	select SGI_HAS_I8042
	select SGI_HAS_INDYDOG
	select SGI_HAS_HAL2
	select SGI_HAS_SEEQ
	select SGI_HAS_WD93
	select SGI_HAS_ZILOG
	select SWAP_IO_SPACE
	select SYS_HAS_CPU_R10000
	#
	# Disable EARLY_PRINTK for now since it leads to overwritten prom
	# memory during early boot on some machines.
	#
	# See http://www.linux-mips.org/cgi-bin/mesg.cgi?a=linux-mips&i=20091119164009.GA15038%40deprecation.cyrius.com
	# for a more details discussion
	#
	# select SYS_HAS_EARLY_PRINTK
	select SYS_SUPPORTS_64BIT_KERNEL
	select SYS_SUPPORTS_BIG_ENDIAN
	select MIPS_L1_CACHE_SHIFT_7
      help
        This is the SGI Indigo2 with R10000 processor.  To compile a Linux
        kernel that runs on these, say Y here.

config SGI_IP32
	bool "SGI IP32 (O2)"
	select FW_ARC
	select FW_ARC32
	select BOOT_ELF32
	select CEVT_R4K
	select CSRC_R4K
	select DMA_NONCOHERENT
	select HW_HAS_PCI
	select IRQ_MIPS_CPU
	select R5000_CPU_SCACHE
	select RM7000_CPU_SCACHE
	select SYS_HAS_CPU_R5000
	select SYS_HAS_CPU_R10000 if BROKEN
	select SYS_HAS_CPU_RM7000
	select SYS_HAS_CPU_NEVADA
	select SYS_SUPPORTS_64BIT_KERNEL
	select SYS_SUPPORTS_BIG_ENDIAN
	help
	  If you want this kernel to run on SGI O2 workstation, say Y here.

config SIBYTE_CRHINE
	bool "Sibyte BCM91120C-CRhine"
	select BOOT_ELF32
	select DMA_COHERENT
	select SIBYTE_BCM1120
	select SWAP_IO_SPACE
	select SYS_HAS_CPU_SB1
	select SYS_SUPPORTS_BIG_ENDIAN
	select SYS_SUPPORTS_LITTLE_ENDIAN

config SIBYTE_CARMEL
	bool "Sibyte BCM91120x-Carmel"
	select BOOT_ELF32
	select DMA_COHERENT
	select SIBYTE_BCM1120
	select SWAP_IO_SPACE
	select SYS_HAS_CPU_SB1
	select SYS_SUPPORTS_BIG_ENDIAN
	select SYS_SUPPORTS_LITTLE_ENDIAN

config SIBYTE_CRHONE
	bool "Sibyte BCM91125C-CRhone"
	select BOOT_ELF32
	select DMA_COHERENT
	select SIBYTE_BCM1125
	select SWAP_IO_SPACE
	select SYS_HAS_CPU_SB1
	select SYS_SUPPORTS_BIG_ENDIAN
	select SYS_SUPPORTS_HIGHMEM
	select SYS_SUPPORTS_LITTLE_ENDIAN

config SIBYTE_RHONE
	bool "Sibyte BCM91125E-Rhone"
	select BOOT_ELF32
	select DMA_COHERENT
	select SIBYTE_BCM1125H
	select SWAP_IO_SPACE
	select SYS_HAS_CPU_SB1
	select SYS_SUPPORTS_BIG_ENDIAN
	select SYS_SUPPORTS_LITTLE_ENDIAN

config SIBYTE_SWARM
	bool "Sibyte BCM91250A-SWARM"
	select BOOT_ELF32
	select DMA_COHERENT
	select HAVE_PATA_PLATFORM
	select SIBYTE_SB1250
	select SWAP_IO_SPACE
	select SYS_HAS_CPU_SB1
	select SYS_SUPPORTS_BIG_ENDIAN
	select SYS_SUPPORTS_HIGHMEM
	select SYS_SUPPORTS_LITTLE_ENDIAN
	select ZONE_DMA32 if 64BIT

config SIBYTE_LITTLESUR
	bool "Sibyte BCM91250C2-LittleSur"
	select BOOT_ELF32
	select DMA_COHERENT
	select HAVE_PATA_PLATFORM
	select SIBYTE_SB1250
	select SWAP_IO_SPACE
	select SYS_HAS_CPU_SB1
	select SYS_SUPPORTS_BIG_ENDIAN
	select SYS_SUPPORTS_HIGHMEM
	select SYS_SUPPORTS_LITTLE_ENDIAN

config SIBYTE_SENTOSA
	bool "Sibyte BCM91250E-Sentosa"
	select BOOT_ELF32
	select DMA_COHERENT
	select SIBYTE_SB1250
	select SWAP_IO_SPACE
	select SYS_HAS_CPU_SB1
	select SYS_SUPPORTS_BIG_ENDIAN
	select SYS_SUPPORTS_LITTLE_ENDIAN

config SIBYTE_BIGSUR
	bool "Sibyte BCM91480B-BigSur"
	select BOOT_ELF32
	select DMA_COHERENT
	select NR_CPUS_DEFAULT_4
	select SIBYTE_BCM1x80
	select SWAP_IO_SPACE
	select SYS_HAS_CPU_SB1
	select SYS_SUPPORTS_BIG_ENDIAN
	select SYS_SUPPORTS_HIGHMEM
	select SYS_SUPPORTS_LITTLE_ENDIAN
	select ZONE_DMA32 if 64BIT

config SNI_RM
	bool "SNI RM200/300/400"
	select FW_ARC if CPU_LITTLE_ENDIAN
	select FW_ARC32 if CPU_LITTLE_ENDIAN
	select FW_SNIPROM if CPU_BIG_ENDIAN
	select ARCH_MAY_HAVE_PC_FDC
	select BOOT_ELF32
	select CEVT_R4K
	select CSRC_R4K
	select DEFAULT_SGI_PARTITION if CPU_BIG_ENDIAN
	select DMA_NONCOHERENT
	select GENERIC_ISA_DMA
	select HAVE_PCSPKR_PLATFORM
	select HW_HAS_EISA
	select HW_HAS_PCI
	select IRQ_MIPS_CPU
	select I8253
	select I8259
	select ISA
	select SWAP_IO_SPACE if CPU_BIG_ENDIAN
	select SYS_HAS_CPU_R4X00
	select SYS_HAS_CPU_R5000
	select SYS_HAS_CPU_R10000
	select R5000_CPU_SCACHE
	select SYS_HAS_EARLY_PRINTK
	select SYS_SUPPORTS_32BIT_KERNEL
	select SYS_SUPPORTS_64BIT_KERNEL
	select SYS_SUPPORTS_BIG_ENDIAN
	select SYS_SUPPORTS_HIGHMEM
	select SYS_SUPPORTS_LITTLE_ENDIAN
	help
	  The SNI RM200/300/400 are MIPS-based machines manufactured by
	  Siemens Nixdorf Informationssysteme (SNI), parent company of Pyramid
	  Technology and now in turn merged with Fujitsu.  Say Y here to
	  support this machine type.

config MACH_TX39XX
	bool "Toshiba TX39 series based machines"

config MACH_TX49XX
	bool "Toshiba TX49 series based machines"

config MIKROTIK_RB532
	bool "Mikrotik RB532 boards"
	select CEVT_R4K
	select CSRC_R4K
	select DMA_NONCOHERENT
	select HW_HAS_PCI
	select IRQ_MIPS_CPU
	select SYS_HAS_CPU_MIPS32_R1
	select SYS_SUPPORTS_32BIT_KERNEL
	select SYS_SUPPORTS_LITTLE_ENDIAN
	select SWAP_IO_SPACE
	select BOOT_RAW
	select GPIOLIB
	select MIPS_L1_CACHE_SHIFT_4
	help
	  Support the Mikrotik(tm) RouterBoard 532 series,
	  based on the IDT RC32434 SoC.

config CAVIUM_OCTEON_SOC
	bool "Cavium Networks Octeon SoC based boards"
	select CEVT_R4K
	select ARCH_PHYS_ADDR_T_64BIT
	select DMA_COHERENT
	select SYS_SUPPORTS_64BIT_KERNEL
	select SYS_SUPPORTS_BIG_ENDIAN
	select EDAC_SUPPORT
	select EDAC_ATOMIC_SCRUB
	select SYS_SUPPORTS_LITTLE_ENDIAN
	select SYS_SUPPORTS_HOTPLUG_CPU if CPU_BIG_ENDIAN
	select SYS_HAS_EARLY_PRINTK
	select SYS_HAS_CPU_CAVIUM_OCTEON
	select HW_HAS_PCI
	select ZONE_DMA32
	select HOLES_IN_ZONE
	select GPIOLIB
	select LIBFDT
	select USE_OF
	select ARCH_SPARSEMEM_ENABLE
	select SYS_SUPPORTS_SMP
	select NR_CPUS_DEFAULT_16
	select BUILTIN_DTB
	select MTD_COMPLEX_MAPPINGS
	select SYS_SUPPORTS_RELOCATABLE
	help
	  This option supports all of the Octeon reference boards from Cavium
	  Networks. It builds a kernel that dynamically determines the Octeon
	  CPU type and supports all known board reference implementations.
	  Some of the supported boards are:
		EBT3000
		EBH3000
		EBH3100
		Thunder
		Kodama
		Hikari
	  Say Y here for most Octeon reference boards.

config NLM_XLR_BOARD
	bool "Netlogic XLR/XLS based systems"
	select BOOT_ELF32
	select NLM_COMMON
	select SYS_HAS_CPU_XLR
	select SYS_SUPPORTS_SMP
	select HW_HAS_PCI
	select SWAP_IO_SPACE
	select SYS_SUPPORTS_32BIT_KERNEL
	select SYS_SUPPORTS_64BIT_KERNEL
	select ARCH_PHYS_ADDR_T_64BIT
	select SYS_SUPPORTS_BIG_ENDIAN
	select SYS_SUPPORTS_HIGHMEM
	select DMA_COHERENT
	select NR_CPUS_DEFAULT_32
	select CEVT_R4K
	select CSRC_R4K
	select IRQ_MIPS_CPU
	select ZONE_DMA32 if 64BIT
	select SYNC_R4K
	select SYS_HAS_EARLY_PRINTK
	select SYS_SUPPORTS_ZBOOT
	select SYS_SUPPORTS_ZBOOT_UART16550
	help
	  Support for systems based on Netlogic XLR and XLS processors.
	  Say Y here if you have a XLR or XLS based board.

config NLM_XLP_BOARD
	bool "Netlogic XLP based systems"
	select BOOT_ELF32
	select NLM_COMMON
	select SYS_HAS_CPU_XLP
	select SYS_SUPPORTS_SMP
	select HW_HAS_PCI
	select SYS_SUPPORTS_32BIT_KERNEL
	select SYS_SUPPORTS_64BIT_KERNEL
	select ARCH_PHYS_ADDR_T_64BIT
	select GPIOLIB
	select SYS_SUPPORTS_BIG_ENDIAN
	select SYS_SUPPORTS_LITTLE_ENDIAN
	select SYS_SUPPORTS_HIGHMEM
	select DMA_COHERENT
	select NR_CPUS_DEFAULT_32
	select CEVT_R4K
	select CSRC_R4K
	select IRQ_MIPS_CPU
	select ZONE_DMA32 if 64BIT
	select SYNC_R4K
	select SYS_HAS_EARLY_PRINTK
	select USE_OF
	select SYS_SUPPORTS_ZBOOT
	select SYS_SUPPORTS_ZBOOT_UART16550
	help
	  This board is based on Netlogic XLP Processor.
	  Say Y here if you have a XLP based board.

config MIPS_PARAVIRT
	bool "Para-Virtualized guest system"
	select CEVT_R4K
	select CSRC_R4K
	select DMA_COHERENT
	select SYS_SUPPORTS_64BIT_KERNEL
	select SYS_SUPPORTS_32BIT_KERNEL
	select SYS_SUPPORTS_BIG_ENDIAN
	select SYS_SUPPORTS_SMP
	select NR_CPUS_DEFAULT_4
	select SYS_HAS_EARLY_PRINTK
	select SYS_HAS_CPU_MIPS32_R2
	select SYS_HAS_CPU_MIPS64_R2
	select SYS_HAS_CPU_CAVIUM_OCTEON
	select HW_HAS_PCI
	select SWAP_IO_SPACE
	help
	  This option supports guest running under ????

endchoice

source "arch/mips/alchemy/Kconfig"
source "arch/mips/ath25/Kconfig"
source "arch/mips/ath79/Kconfig"
source "arch/mips/bcm47xx/Kconfig"
source "arch/mips/bcm63xx/Kconfig"
source "arch/mips/bmips/Kconfig"
source "arch/mips/generic/Kconfig"
source "arch/mips/jazz/Kconfig"
source "arch/mips/jz4740/Kconfig"
source "arch/mips/lantiq/Kconfig"
source "arch/mips/lasat/Kconfig"
source "arch/mips/pic32/Kconfig"
source "arch/mips/pistachio/Kconfig"
source "arch/mips/pmcs-msp71xx/Kconfig"
source "arch/mips/ralink/Kconfig"
source "arch/mips/sgi-ip27/Kconfig"
source "arch/mips/sibyte/Kconfig"
source "arch/mips/txx9/Kconfig"
source "arch/mips/vr41xx/Kconfig"
source "arch/mips/cavium-octeon/Kconfig"
source "arch/mips/loongson32/Kconfig"
source "arch/mips/loongson64/Kconfig"
source "arch/mips/netlogic/Kconfig"
source "arch/mips/paravirt/Kconfig"
source "arch/mips/xilfpga/Kconfig"

endmenu

config RWSEM_GENERIC_SPINLOCK
	bool
	default y

config RWSEM_XCHGADD_ALGORITHM
	bool

config GENERIC_HWEIGHT
	bool
	default y

config GENERIC_CALIBRATE_DELAY
	bool
	default y

config SCHED_OMIT_FRAME_POINTER
	bool
	default y

#
# Select some configuration options automatically based on user selections.
#
config FW_ARC
	bool

config ARCH_MAY_HAVE_PC_FDC
	bool

config BOOT_RAW
	bool

config CEVT_BCM1480
	bool

config CEVT_DS1287
	bool

config CEVT_GT641XX
	bool

config CEVT_R4K
	bool

config CEVT_SB1250
	bool

config CEVT_TXX9
	bool

config CSRC_BCM1480
	bool

config CSRC_IOASIC
	bool

config CSRC_R4K
	bool

config CSRC_SB1250
	bool

config MIPS_CLOCK_VSYSCALL
	def_bool CSRC_R4K || CLKSRC_MIPS_GIC

config GPIO_TXX9
	select GPIOLIB
	bool

config FW_CFE
	bool

config ARCH_DMA_ADDR_T_64BIT
	def_bool (HIGHMEM && ARCH_PHYS_ADDR_T_64BIT) || 64BIT

config ARCH_SUPPORTS_UPROBES
	bool

config DMA_MAYBE_COHERENT
	select DMA_NONCOHERENT
	bool

config DMA_PERDEV_COHERENT
	bool
	select DMA_MAYBE_COHERENT

config DMA_COHERENT
	bool

config DMA_NONCOHERENT
	bool
	select NEED_DMA_MAP_STATE

config NEED_DMA_MAP_STATE
	bool

config SYS_HAS_EARLY_PRINTK
	bool

config SYS_SUPPORTS_HOTPLUG_CPU
	bool

config MIPS_BONITO64
	bool

config MIPS_MSC
	bool

config MIPS_NILE4
	bool

config SYNC_R4K
	bool

config MIPS_MACHINE
	def_bool n

config NO_IOPORT_MAP
	def_bool n

config GENERIC_CSUM
	bool

config GENERIC_ISA_DMA
	bool
	select ZONE_DMA if GENERIC_ISA_DMA_SUPPORT_BROKEN=n
	select ISA_DMA_API

config GENERIC_ISA_DMA_SUPPORT_BROKEN
	bool
	select GENERIC_ISA_DMA

config ISA_DMA_API
	bool

config HOLES_IN_ZONE
	bool

config SYS_SUPPORTS_RELOCATABLE
	bool
	help
	 Selected if the platform supports relocating the kernel.
	 The platform must provide plat_get_fdt() if it selects CONFIG_USE_OF
	 to allow access to command line and entropy sources.

config MIPS_CBPF_JIT
	def_bool y
	depends on BPF_JIT && HAVE_CBPF_JIT

config MIPS_EBPF_JIT
	def_bool y
	depends on BPF_JIT && HAVE_EBPF_JIT


#
# Endianness selection.  Sufficiently obscure so many users don't know what to
# answer,so we try hard to limit the available choices.  Also the use of a
# choice statement should be more obvious to the user.
#
choice
	prompt "Endianness selection"
	help
	  Some MIPS machines can be configured for either little or big endian
	  byte order. These modes require different kernels and a different
	  Linux distribution.  In general there is one preferred byteorder for a
	  particular system but some systems are just as commonly used in the
	  one or the other endianness.

config CPU_BIG_ENDIAN
	bool "Big endian"
	depends on SYS_SUPPORTS_BIG_ENDIAN

config CPU_LITTLE_ENDIAN
	bool "Little endian"
	depends on SYS_SUPPORTS_LITTLE_ENDIAN

endchoice

config EXPORT_UASM
	bool

config SYS_SUPPORTS_APM_EMULATION
	bool

config SYS_SUPPORTS_BIG_ENDIAN
	bool

config SYS_SUPPORTS_LITTLE_ENDIAN
	bool

config SYS_SUPPORTS_HUGETLBFS
	bool
	depends on CPU_SUPPORTS_HUGEPAGES && 64BIT
	default y

config MIPS_HUGE_TLB_SUPPORT
	def_bool HUGETLB_PAGE || TRANSPARENT_HUGEPAGE

config IRQ_CPU_RM7K
	bool

config IRQ_MSP_SLP
	bool

config IRQ_MSP_CIC
	bool

config IRQ_TXX9
	bool

config IRQ_GT641XX
	bool

config PCI_GT64XXX_PCI0
	bool

config NO_EXCEPT_FILL
	bool

config SOC_EMMA2RH
	bool
	select CEVT_R4K
	select CSRC_R4K
	select DMA_NONCOHERENT
	select IRQ_MIPS_CPU
	select SWAP_IO_SPACE
	select SYS_HAS_CPU_R5500
	select SYS_SUPPORTS_32BIT_KERNEL
	select SYS_SUPPORTS_64BIT_KERNEL
	select SYS_SUPPORTS_BIG_ENDIAN

config SOC_PNX833X
	bool
	select CEVT_R4K
	select CSRC_R4K
	select IRQ_MIPS_CPU
	select DMA_NONCOHERENT
	select SYS_HAS_CPU_MIPS32_R2
	select SYS_SUPPORTS_32BIT_KERNEL
	select SYS_SUPPORTS_LITTLE_ENDIAN
	select SYS_SUPPORTS_BIG_ENDIAN
	select SYS_SUPPORTS_MIPS16
	select CPU_MIPSR2_IRQ_VI

config SOC_PNX8335
	bool
	select SOC_PNX833X

config MIPS_SPRAM
	bool

config SWAP_IO_SPACE
	bool

config SGI_HAS_INDYDOG
	bool

config SGI_HAS_HAL2
	bool

config SGI_HAS_SEEQ
	bool

config SGI_HAS_WD93
	bool

config SGI_HAS_ZILOG
	bool

config SGI_HAS_I8042
	bool

config DEFAULT_SGI_PARTITION
	bool

config FW_ARC32
	bool

config FW_SNIPROM
	bool

config BOOT_ELF32
	bool

config MIPS_L1_CACHE_SHIFT_4
	bool

config MIPS_L1_CACHE_SHIFT_5
	bool

config MIPS_L1_CACHE_SHIFT_6
	bool

config MIPS_L1_CACHE_SHIFT_7
	bool

config MIPS_L1_CACHE_SHIFT
	int
	default "7" if MIPS_L1_CACHE_SHIFT_7
	default "6" if MIPS_L1_CACHE_SHIFT_6
	default "5" if MIPS_L1_CACHE_SHIFT_5
	default "4" if MIPS_L1_CACHE_SHIFT_4
	default "5"

config HAVE_STD_PC_SERIAL_PORT
	bool

config ARC_CONSOLE
	bool "ARC console support"
	depends on SGI_IP22 || SGI_IP28 || (SNI_RM && CPU_LITTLE_ENDIAN)

config ARC_MEMORY
	bool
	depends on MACH_JAZZ || SNI_RM || SGI_IP32
	default y

config ARC_PROMLIB
	bool
	depends on MACH_JAZZ || SNI_RM || SGI_IP22 || SGI_IP28 || SGI_IP32
	default y

config FW_ARC64
	bool

config BOOT_ELF64
	bool

menu "CPU selection"

choice
	prompt "CPU type"
	default CPU_R4X00

config CPU_LOONGSON3
	bool "Loongson 3 CPU"
	depends on SYS_HAS_CPU_LOONGSON3
	select CPU_SUPPORTS_64BIT_KERNEL
	select CPU_SUPPORTS_HIGHMEM
	select CPU_SUPPORTS_HUGEPAGES
	select WEAK_ORDERING
	select WEAK_REORDERING_BEYOND_LLSC
	select MIPS_PGD_C0_CONTEXT
	select MIPS_L1_CACHE_SHIFT_6
	select GPIOLIB
	help
		The Loongson 3 processor implements the MIPS64R2 instruction
		set with many extensions.

config LOONGSON3_ENHANCEMENT
	bool "New Loongson 3 CPU Enhancements"
	default n
	select CPU_MIPSR2
	select CPU_HAS_PREFETCH
	depends on CPU_LOONGSON3
	help
	  New Loongson 3 CPU (since Loongson-3A R2, as opposed to Loongson-3A
	  R1, Loongson-3B R1 and Loongson-3B R2) has many enhancements, such as
	  FTLB, L1-VCache, EI/DI/Wait/Prefetch instruction, DSP/DSPv2 ASE, User
	  Local register, Read-Inhibit/Execute-Inhibit, SFB (Store Fill Buffer),
	  Fast TLB refill support, etc.

	  This option enable those enhancements which are not probed at run
	  time. If you want a generic kernel to run on all Loongson 3 machines,
	  please say 'N' here. If you want a high-performance kernel to run on
	  new Loongson 3 machines only, please say 'Y' here.

config CPU_LOONGSON2E
	bool "Loongson 2E"
	depends on SYS_HAS_CPU_LOONGSON2E
	select CPU_LOONGSON2
	help
	  The Loongson 2E processor implements the MIPS III instruction set
	  with many extensions.

	  It has an internal FPGA northbridge, which is compatible to
	  bonito64.

config CPU_LOONGSON2F
	bool "Loongson 2F"
	depends on SYS_HAS_CPU_LOONGSON2F
	select CPU_LOONGSON2
	select GPIOLIB
	help
	  The Loongson 2F processor implements the MIPS III instruction set
	  with many extensions.

	  Loongson2F have built-in DDR2 and PCIX controller. The PCIX controller
	  have a similar programming interface with FPGA northbridge used in
	  Loongson2E.

config CPU_LOONGSON1B
	bool "Loongson 1B"
	depends on SYS_HAS_CPU_LOONGSON1B
	select CPU_LOONGSON1
	select LEDS_GPIO_REGISTER
	help
	  The Loongson 1B is a 32-bit SoC, which implements the MIPS32
	  release 2 instruction set.

config CPU_LOONGSON1C
	bool "Loongson 1C"
	depends on SYS_HAS_CPU_LOONGSON1C
	select CPU_LOONGSON1
	select LEDS_GPIO_REGISTER
	help
	  The Loongson 1C is a 32-bit SoC, which implements the MIPS32
	  release 2 instruction set.

config CPU_MIPS32_R1
	bool "MIPS32 Release 1"
	depends on SYS_HAS_CPU_MIPS32_R1
	select CPU_HAS_PREFETCH
	select CPU_SUPPORTS_32BIT_KERNEL
	select CPU_SUPPORTS_HIGHMEM
	help
	  Choose this option to build a kernel for release 1 or later of the
	  MIPS32 architecture.  Most modern embedded systems with a 32-bit
	  MIPS processor are based on a MIPS32 processor.  If you know the
	  specific type of processor in your system, choose those that one
	  otherwise CPU_MIPS32_R1 is a safe bet for any MIPS32 system.
	  Release 2 of the MIPS32 architecture is available since several
	  years so chances are you even have a MIPS32 Release 2 processor
	  in which case you should choose CPU_MIPS32_R2 instead for better
	  performance.

config CPU_MIPS32_R2
	bool "MIPS32 Release 2"
	depends on SYS_HAS_CPU_MIPS32_R2
	select CPU_HAS_PREFETCH
	select CPU_SUPPORTS_32BIT_KERNEL
	select CPU_SUPPORTS_HIGHMEM
	select CPU_SUPPORTS_MSA
	select HAVE_KVM
	help
	  Choose this option to build a kernel for release 2 or later of the
	  MIPS32 architecture.  Most modern embedded systems with a 32-bit
	  MIPS processor are based on a MIPS32 processor.  If you know the
	  specific type of processor in your system, choose those that one
	  otherwise CPU_MIPS32_R1 is a safe bet for any MIPS32 system.

config CPU_MIPS32_R6
	bool "MIPS32 Release 6"
	depends on SYS_HAS_CPU_MIPS32_R6
	select CPU_HAS_PREFETCH
	select CPU_SUPPORTS_32BIT_KERNEL
	select CPU_SUPPORTS_HIGHMEM
	select CPU_SUPPORTS_MSA
	select GENERIC_CSUM
	select HAVE_KVM
	select MIPS_O32_FP64_SUPPORT
	help
	  Choose this option to build a kernel for release 6 or later of the
	  MIPS32 architecture.  New MIPS processors, starting with the Warrior
	  family, are based on a MIPS32r6 processor. If you own an older
	  processor, you probably need to select MIPS32r1 or MIPS32r2 instead.

config CPU_MIPS64_R1
	bool "MIPS64 Release 1"
	depends on SYS_HAS_CPU_MIPS64_R1
	select CPU_HAS_PREFETCH
	select CPU_SUPPORTS_32BIT_KERNEL
	select CPU_SUPPORTS_64BIT_KERNEL
	select CPU_SUPPORTS_HIGHMEM
	select CPU_SUPPORTS_HUGEPAGES
	help
	  Choose this option to build a kernel for release 1 or later of the
	  MIPS64 architecture.  Many modern embedded systems with a 64-bit
	  MIPS processor are based on a MIPS64 processor.  If you know the
	  specific type of processor in your system, choose those that one
	  otherwise CPU_MIPS64_R1 is a safe bet for any MIPS64 system.
	  Release 2 of the MIPS64 architecture is available since several
	  years so chances are you even have a MIPS64 Release 2 processor
	  in which case you should choose CPU_MIPS64_R2 instead for better
	  performance.

config CPU_MIPS64_R2
	bool "MIPS64 Release 2"
	depends on SYS_HAS_CPU_MIPS64_R2
	select CPU_HAS_PREFETCH
	select CPU_SUPPORTS_32BIT_KERNEL
	select CPU_SUPPORTS_64BIT_KERNEL
	select CPU_SUPPORTS_HIGHMEM
	select CPU_SUPPORTS_HUGEPAGES
	select CPU_SUPPORTS_MSA
	select HAVE_KVM
	help
	  Choose this option to build a kernel for release 2 or later of the
	  MIPS64 architecture.  Many modern embedded systems with a 64-bit
	  MIPS processor are based on a MIPS64 processor.  If you know the
	  specific type of processor in your system, choose those that one
	  otherwise CPU_MIPS64_R1 is a safe bet for any MIPS64 system.

config CPU_MIPS64_R6
	bool "MIPS64 Release 6"
	depends on SYS_HAS_CPU_MIPS64_R6
	select CPU_HAS_PREFETCH
	select CPU_SUPPORTS_32BIT_KERNEL
	select CPU_SUPPORTS_64BIT_KERNEL
	select CPU_SUPPORTS_HIGHMEM
	select CPU_SUPPORTS_MSA
	select GENERIC_CSUM
	select MIPS_O32_FP64_SUPPORT if 32BIT || MIPS32_O32
	select HAVE_KVM
	help
	  Choose this option to build a kernel for release 6 or later of the
	  MIPS64 architecture.  New MIPS processors, starting with the Warrior
	  family, are based on a MIPS64r6 processor. If you own an older
	  processor, you probably need to select MIPS64r1 or MIPS64r2 instead.

config CPU_R3000
	bool "R3000"
	depends on SYS_HAS_CPU_R3000
	select CPU_HAS_WB
	select CPU_SUPPORTS_32BIT_KERNEL
	select CPU_SUPPORTS_HIGHMEM
	help
	  Please make sure to pick the right CPU type. Linux/MIPS is not
	  designed to be generic, i.e. Kernels compiled for R3000 CPUs will
	  *not* work on R4000 machines and vice versa.  However, since most
	  of the supported machines have an R4000 (or similar) CPU, R4x00
	  might be a safe bet.  If the resulting kernel does not work,
	  try to recompile with R3000.

config CPU_TX39XX
	bool "R39XX"
	depends on SYS_HAS_CPU_TX39XX
	select CPU_SUPPORTS_32BIT_KERNEL

config CPU_VR41XX
	bool "R41xx"
	depends on SYS_HAS_CPU_VR41XX
	select CPU_SUPPORTS_32BIT_KERNEL
	select CPU_SUPPORTS_64BIT_KERNEL
	help
	  The options selects support for the NEC VR4100 series of processors.
	  Only choose this option if you have one of these processors as a
	  kernel built with this option will not run on any other type of
	  processor or vice versa.

config CPU_R4300
	bool "R4300"
	depends on SYS_HAS_CPU_R4300
	select CPU_SUPPORTS_32BIT_KERNEL
	select CPU_SUPPORTS_64BIT_KERNEL
	help
	  MIPS Technologies R4300-series processors.

config CPU_R4X00
	bool "R4x00"
	depends on SYS_HAS_CPU_R4X00
	select CPU_SUPPORTS_32BIT_KERNEL
	select CPU_SUPPORTS_64BIT_KERNEL
	select CPU_SUPPORTS_HUGEPAGES
	help
	  MIPS Technologies R4000-series processors other than 4300, including
	  the R4000, R4400, R4600, and 4700.

config CPU_TX49XX
	bool "R49XX"
	depends on SYS_HAS_CPU_TX49XX
	select CPU_HAS_PREFETCH
	select CPU_SUPPORTS_32BIT_KERNEL
	select CPU_SUPPORTS_64BIT_KERNEL
	select CPU_SUPPORTS_HUGEPAGES

config CPU_R5000
	bool "R5000"
	depends on SYS_HAS_CPU_R5000
	select CPU_SUPPORTS_32BIT_KERNEL
	select CPU_SUPPORTS_64BIT_KERNEL
	select CPU_SUPPORTS_HUGEPAGES
	help
	  MIPS Technologies R5000-series processors other than the Nevada.

config CPU_R5432
	bool "R5432"
	depends on SYS_HAS_CPU_R5432
	select CPU_SUPPORTS_32BIT_KERNEL
	select CPU_SUPPORTS_64BIT_KERNEL
	select CPU_SUPPORTS_HUGEPAGES

config CPU_R5500
	bool "R5500"
	depends on SYS_HAS_CPU_R5500
	select CPU_SUPPORTS_32BIT_KERNEL
	select CPU_SUPPORTS_64BIT_KERNEL
	select CPU_SUPPORTS_HUGEPAGES
	help
	  NEC VR5500 and VR5500A series processors implement 64-bit MIPS IV
	  instruction set.

config CPU_NEVADA
	bool "RM52xx"
	depends on SYS_HAS_CPU_NEVADA
	select CPU_SUPPORTS_32BIT_KERNEL
	select CPU_SUPPORTS_64BIT_KERNEL
	select CPU_SUPPORTS_HUGEPAGES
	help
	  QED / PMC-Sierra RM52xx-series ("Nevada") processors.

config CPU_R8000
	bool "R8000"
	depends on SYS_HAS_CPU_R8000
	select CPU_HAS_PREFETCH
	select CPU_SUPPORTS_64BIT_KERNEL
	help
	  MIPS Technologies R8000 processors.  Note these processors are
	  uncommon and the support for them is incomplete.

config CPU_R10000
	bool "R10000"
	depends on SYS_HAS_CPU_R10000
	select CPU_HAS_PREFETCH
	select CPU_SUPPORTS_32BIT_KERNEL
	select CPU_SUPPORTS_64BIT_KERNEL
	select CPU_SUPPORTS_HIGHMEM
	select CPU_SUPPORTS_HUGEPAGES
	help
	  MIPS Technologies R10000-series processors.

config CPU_RM7000
	bool "RM7000"
	depends on SYS_HAS_CPU_RM7000
	select CPU_HAS_PREFETCH
	select CPU_SUPPORTS_32BIT_KERNEL
	select CPU_SUPPORTS_64BIT_KERNEL
	select CPU_SUPPORTS_HIGHMEM
	select CPU_SUPPORTS_HUGEPAGES

config CPU_SB1
	bool "SB1"
	depends on SYS_HAS_CPU_SB1
	select CPU_SUPPORTS_32BIT_KERNEL
	select CPU_SUPPORTS_64BIT_KERNEL
	select CPU_SUPPORTS_HIGHMEM
	select CPU_SUPPORTS_HUGEPAGES
	select WEAK_ORDERING

config CPU_CAVIUM_OCTEON
	bool "Cavium Octeon processor"
	depends on SYS_HAS_CPU_CAVIUM_OCTEON
	select CPU_HAS_PREFETCH
	select CPU_SUPPORTS_64BIT_KERNEL
	select WEAK_ORDERING
	select CPU_SUPPORTS_HIGHMEM
	select CPU_SUPPORTS_HUGEPAGES
	select USB_EHCI_BIG_ENDIAN_MMIO if CPU_BIG_ENDIAN
	select USB_OHCI_BIG_ENDIAN_MMIO if CPU_BIG_ENDIAN
	select MIPS_L1_CACHE_SHIFT_7
	select HAVE_KVM
	help
	  The Cavium Octeon processor is a highly integrated chip containing
	  many ethernet hardware widgets for networking tasks. The processor
	  can have up to 16 Mips64v2 cores and 8 integrated gigabit ethernets.
	  Full details can be found at http://www.caviumnetworks.com.

config CPU_BMIPS
	bool "Broadcom BMIPS"
	depends on SYS_HAS_CPU_BMIPS
	select CPU_MIPS32
	select CPU_BMIPS32_3300 if SYS_HAS_CPU_BMIPS32_3300
	select CPU_BMIPS4350 if SYS_HAS_CPU_BMIPS4350
	select CPU_BMIPS4380 if SYS_HAS_CPU_BMIPS4380
	select CPU_BMIPS5000 if SYS_HAS_CPU_BMIPS5000
	select CPU_SUPPORTS_32BIT_KERNEL
	select DMA_NONCOHERENT
	select IRQ_MIPS_CPU
	select SWAP_IO_SPACE
	select WEAK_ORDERING
	select CPU_SUPPORTS_HIGHMEM
	select CPU_HAS_PREFETCH
	select CPU_SUPPORTS_CPUFREQ
	select MIPS_EXTERNAL_TIMER
	help
	  Support for BMIPS32/3300/4350/4380 and BMIPS5000 processors.

config CPU_XLR
	bool "Netlogic XLR SoC"
	depends on SYS_HAS_CPU_XLR
	select CPU_SUPPORTS_32BIT_KERNEL
	select CPU_SUPPORTS_64BIT_KERNEL
	select CPU_SUPPORTS_HIGHMEM
	select CPU_SUPPORTS_HUGEPAGES
	select WEAK_ORDERING
	select WEAK_REORDERING_BEYOND_LLSC
	help
	  Netlogic Microsystems XLR/XLS processors.

config CPU_XLP
	bool "Netlogic XLP SoC"
	depends on SYS_HAS_CPU_XLP
	select CPU_SUPPORTS_32BIT_KERNEL
	select CPU_SUPPORTS_64BIT_KERNEL
	select CPU_SUPPORTS_HIGHMEM
	select WEAK_ORDERING
	select WEAK_REORDERING_BEYOND_LLSC
	select CPU_HAS_PREFETCH
	select CPU_MIPSR2
	select CPU_SUPPORTS_HUGEPAGES
	select MIPS_ASID_BITS_VARIABLE
	help
	  Netlogic Microsystems XLP processors.
endchoice

config CPU_MIPS32_3_5_FEATURES
	bool "MIPS32 Release 3.5 Features"
	depends on SYS_HAS_CPU_MIPS32_R3_5
	depends on CPU_MIPS32_R2 || CPU_MIPS32_R6
	help
	  Choose this option to build a kernel for release 2 or later of the
	  MIPS32 architecture including features from the 3.5 release such as
	  support for Enhanced Virtual Addressing (EVA).

config CPU_MIPS32_3_5_EVA
	bool "Enhanced Virtual Addressing (EVA)"
	depends on CPU_MIPS32_3_5_FEATURES
	select EVA
	default y
	help
	  Choose this option if you want to enable the Enhanced Virtual
	  Addressing (EVA) on your MIPS32 core (such as proAptiv).
	  One of its primary benefits is an increase in the maximum size
	  of lowmem (up to 3GB). If unsure, say 'N' here.

config CPU_MIPS32_R5_FEATURES
	bool "MIPS32 Release 5 Features"
	depends on SYS_HAS_CPU_MIPS32_R5
	depends on CPU_MIPS32_R2
	help
	  Choose this option to build a kernel for release 2 or later of the
	  MIPS32 architecture including features from release 5 such as
	  support for Extended Physical Addressing (XPA).

config CPU_MIPS32_R5_XPA
	bool "Extended Physical Addressing (XPA)"
	depends on CPU_MIPS32_R5_FEATURES
	depends on !EVA
	depends on !PAGE_SIZE_4KB
	depends on SYS_SUPPORTS_HIGHMEM
	select XPA
	select HIGHMEM
	select ARCH_PHYS_ADDR_T_64BIT
	default n
	help
	  Choose this option if you want to enable the Extended Physical
	  Addressing (XPA) on your MIPS32 core (such as P5600 series). The
	  benefit is to increase physical addressing equal to or greater
	  than 40 bits. Note that this has the side effect of turning on
	  64-bit addressing which in turn makes the PTEs 64-bit in size.
	  If unsure, say 'N' here.

if CPU_LOONGSON2F
config CPU_NOP_WORKAROUNDS
	bool

config CPU_JUMP_WORKAROUNDS
	bool

config CPU_LOONGSON2F_WORKAROUNDS
	bool "Loongson 2F Workarounds"
	default y
	select CPU_NOP_WORKAROUNDS
	select CPU_JUMP_WORKAROUNDS
	help
	  Loongson 2F01 / 2F02 processors have the NOP & JUMP issues which
	  require workarounds.  Without workarounds the system may hang
	  unexpectedly.  For more information please refer to the gas
	  -mfix-loongson2f-nop and -mfix-loongson2f-jump options.

	  Loongson 2F03 and later have fixed these issues and no workarounds
	  are needed.  The workarounds have no significant side effect on them
	  but may decrease the performance of the system so this option should
	  be disabled unless the kernel is intended to be run on 2F01 or 2F02
	  systems.

	  If unsure, please say Y.
endif # CPU_LOONGSON2F

config SYS_SUPPORTS_ZBOOT
	bool
	select HAVE_KERNEL_GZIP
	select HAVE_KERNEL_BZIP2
	select HAVE_KERNEL_LZ4
	select HAVE_KERNEL_LZMA
	select HAVE_KERNEL_LZO
	select HAVE_KERNEL_XZ

config SYS_SUPPORTS_ZBOOT_UART16550
	bool
	select SYS_SUPPORTS_ZBOOT

config SYS_SUPPORTS_ZBOOT_UART_PROM
	bool
	select SYS_SUPPORTS_ZBOOT

config CPU_LOONGSON2
	bool
	select CPU_SUPPORTS_32BIT_KERNEL
	select CPU_SUPPORTS_64BIT_KERNEL
	select CPU_SUPPORTS_HIGHMEM
	select CPU_SUPPORTS_HUGEPAGES

config CPU_LOONGSON1
	bool
	select CPU_MIPS32
	select CPU_MIPSR2
	select CPU_HAS_PREFETCH
	select CPU_SUPPORTS_32BIT_KERNEL
	select CPU_SUPPORTS_HIGHMEM
	select CPU_SUPPORTS_CPUFREQ

config CPU_BMIPS32_3300
	select SMP_UP if SMP
	bool

config CPU_BMIPS4350
	bool
	select SYS_SUPPORTS_SMP
	select SYS_SUPPORTS_HOTPLUG_CPU

config CPU_BMIPS4380
	bool
	select MIPS_L1_CACHE_SHIFT_6
	select SYS_SUPPORTS_SMP
	select SYS_SUPPORTS_HOTPLUG_CPU
	select CPU_HAS_RIXI

config CPU_BMIPS5000
	bool
	select MIPS_CPU_SCACHE
	select MIPS_L1_CACHE_SHIFT_7
	select SYS_SUPPORTS_SMP
	select SYS_SUPPORTS_HOTPLUG_CPU
	select CPU_HAS_RIXI

config SYS_HAS_CPU_LOONGSON3
	bool
	select CPU_SUPPORTS_CPUFREQ
	select CPU_HAS_RIXI

config SYS_HAS_CPU_LOONGSON2E
	bool

config SYS_HAS_CPU_LOONGSON2F
	bool
	select CPU_SUPPORTS_CPUFREQ
	select CPU_SUPPORTS_ADDRWINCFG if 64BIT
	select CPU_SUPPORTS_UNCACHED_ACCELERATED

config SYS_HAS_CPU_LOONGSON1B
	bool

config SYS_HAS_CPU_LOONGSON1C
	bool

config SYS_HAS_CPU_MIPS32_R1
	bool

config SYS_HAS_CPU_MIPS32_R2
	bool

config SYS_HAS_CPU_MIPS32_R3_5
	bool

config SYS_HAS_CPU_MIPS32_R5
	bool

config SYS_HAS_CPU_MIPS32_R6
	bool

config SYS_HAS_CPU_MIPS64_R1
	bool

config SYS_HAS_CPU_MIPS64_R2
	bool

config SYS_HAS_CPU_MIPS64_R6
	bool

config SYS_HAS_CPU_R3000
	bool

config SYS_HAS_CPU_TX39XX
	bool

config SYS_HAS_CPU_VR41XX
	bool

config SYS_HAS_CPU_R4300
	bool

config SYS_HAS_CPU_R4X00
	bool

config SYS_HAS_CPU_TX49XX
	bool

config SYS_HAS_CPU_R5000
	bool

config SYS_HAS_CPU_R5432
	bool

config SYS_HAS_CPU_R5500
	bool

config SYS_HAS_CPU_NEVADA
	bool

config SYS_HAS_CPU_R8000
	bool

config SYS_HAS_CPU_R10000
	bool

config SYS_HAS_CPU_RM7000
	bool

config SYS_HAS_CPU_SB1
	bool

config SYS_HAS_CPU_CAVIUM_OCTEON
	bool

config SYS_HAS_CPU_BMIPS
	bool

config SYS_HAS_CPU_BMIPS32_3300
	bool
	select SYS_HAS_CPU_BMIPS

config SYS_HAS_CPU_BMIPS4350
	bool
	select SYS_HAS_CPU_BMIPS

config SYS_HAS_CPU_BMIPS4380
	bool
	select SYS_HAS_CPU_BMIPS

config SYS_HAS_CPU_BMIPS5000
	bool
	select SYS_HAS_CPU_BMIPS

config SYS_HAS_CPU_XLR
	bool

config SYS_HAS_CPU_XLP
	bool

config MIPS_MALTA_PM
	depends on MIPS_MALTA
	depends on PCI
	bool
	default y

#
# CPU may reorder R->R, R->W, W->R, W->W
# Reordering beyond LL and SC is handled in WEAK_REORDERING_BEYOND_LLSC
#
config WEAK_ORDERING
	bool

#
# CPU may reorder reads and writes beyond LL/SC
# CPU may reorder R->LL, R->LL, W->LL, W->LL, R->SC, R->SC, W->SC, W->SC
#
config WEAK_REORDERING_BEYOND_LLSC
	bool
endmenu

#
# These two indicate any level of the MIPS32 and MIPS64 architecture
#
config CPU_MIPS32
	bool
	default y if CPU_MIPS32_R1 || CPU_MIPS32_R2 || CPU_MIPS32_R6

config CPU_MIPS64
	bool
	default y if CPU_MIPS64_R1 || CPU_MIPS64_R2 || CPU_MIPS64_R6

#
# These two indicate the revision of the architecture, either Release 1 or Release 2
#
config CPU_MIPSR1
	bool
	default y if CPU_MIPS32_R1 || CPU_MIPS64_R1

config CPU_MIPSR2
	bool
	default y if CPU_MIPS32_R2 || CPU_MIPS64_R2 || CPU_CAVIUM_OCTEON
	select CPU_HAS_RIXI
	select MIPS_SPRAM

config CPU_MIPSR6
	bool
	default y if CPU_MIPS32_R6 || CPU_MIPS64_R6
	select CPU_HAS_RIXI
	select HAVE_ARCH_BITREVERSE
	select MIPS_ASID_BITS_VARIABLE
	select MIPS_SPRAM

config EVA
	bool

config XPA
	bool

config SYS_SUPPORTS_32BIT_KERNEL
	bool
config SYS_SUPPORTS_64BIT_KERNEL
	bool
config CPU_SUPPORTS_32BIT_KERNEL
	bool
config CPU_SUPPORTS_64BIT_KERNEL
	bool
config CPU_SUPPORTS_CPUFREQ
	bool
config CPU_SUPPORTS_ADDRWINCFG
	bool
config CPU_SUPPORTS_HUGEPAGES
	bool
config CPU_SUPPORTS_UNCACHED_ACCELERATED
	bool
config MIPS_PGD_C0_CONTEXT
	bool
	default y if 64BIT && (CPU_MIPSR2 || CPU_MIPSR6) && !CPU_XLP

#
# Set to y for ptrace access to watch registers.
#
config HARDWARE_WATCHPOINTS
       bool
       default y if CPU_MIPSR1 || CPU_MIPSR2 || CPU_MIPSR6

menu "Kernel type"

choice
	prompt "Kernel code model"
	help
	  You should only select this option if you have a workload that
	  actually benefits from 64-bit processing or if your machine has
	  large memory.  You will only be presented a single option in this
	  menu if your system does not support both 32-bit and 64-bit kernels.

config 32BIT
	bool "32-bit kernel"
	depends on CPU_SUPPORTS_32BIT_KERNEL && SYS_SUPPORTS_32BIT_KERNEL
	select TRAD_SIGNALS
	help
	  Select this option if you want to build a 32-bit kernel.

config 64BIT
	bool "64-bit kernel"
	depends on CPU_SUPPORTS_64BIT_KERNEL && SYS_SUPPORTS_64BIT_KERNEL
	help
	  Select this option if you want to build a 64-bit kernel.

endchoice

config KVM_GUEST
	bool "KVM Guest Kernel"
	depends on BROKEN_ON_SMP
	help
	  Select this option if building a guest kernel for KVM (Trap & Emulate)
	  mode.

config KVM_GUEST_TIMER_FREQ
	int "Count/Compare Timer Frequency (MHz)"
	depends on KVM_GUEST
	default 100
	help
	  Set this to non-zero if building a guest kernel for KVM to skip RTC
	  emulation when determining guest CPU Frequency. Instead, the guest's
	  timer frequency is specified directly.

config MIPS_VA_BITS_48
	bool "48 bits virtual memory"
	depends on 64BIT
	help
	  Support a maximum at least 48 bits of application virtual
	  memory.  Default is 40 bits or less, depending on the CPU.
	  For page sizes 16k and above, this option results in a small
	  memory overhead for page tables.  For 4k page size, a fourth
	  level of page tables is added which imposes both a memory
	  overhead as well as slower TLB fault handling.

	  If unsure, say N.

choice
	prompt "Kernel page size"
	default PAGE_SIZE_4KB

config PAGE_SIZE_4KB
	bool "4kB"
	depends on !CPU_LOONGSON2 && !CPU_LOONGSON3
	help
	 This option select the standard 4kB Linux page size.  On some
	 R3000-family processors this is the only available page size.  Using
	 4kB page size will minimize memory consumption and is therefore
	 recommended for low memory systems.

config PAGE_SIZE_8KB
	bool "8kB"
	depends on CPU_R8000 || CPU_CAVIUM_OCTEON
	depends on !MIPS_VA_BITS_48
	help
	  Using 8kB page size will result in higher performance kernel at
	  the price of higher memory consumption.  This option is available
	  only on R8000 and cnMIPS processors.  Note that you will need a
	  suitable Linux distribution to support this.

config PAGE_SIZE_16KB
	bool "16kB"
	depends on !CPU_R3000 && !CPU_TX39XX
	help
	  Using 16kB page size will result in higher performance kernel at
	  the price of higher memory consumption.  This option is available on
	  all non-R3000 family processors.  Note that you will need a suitable
	  Linux distribution to support this.

config PAGE_SIZE_32KB
	bool "32kB"
	depends on CPU_CAVIUM_OCTEON
	depends on !MIPS_VA_BITS_48
	help
	  Using 32kB page size will result in higher performance kernel at
	  the price of higher memory consumption.  This option is available
	  only on cnMIPS cores.  Note that you will need a suitable Linux
	  distribution to support this.

config PAGE_SIZE_64KB
	bool "64kB"
	depends on !CPU_R3000 && !CPU_TX39XX
	help
	  Using 64kB page size will result in higher performance kernel at
	  the price of higher memory consumption.  This option is available on
	  all non-R3000 family processor.  Not that at the time of this
	  writing this option is still high experimental.

endchoice

config FORCE_MAX_ZONEORDER
	int "Maximum zone order"
	range 14 64 if MIPS_HUGE_TLB_SUPPORT && PAGE_SIZE_64KB
	default "14" if MIPS_HUGE_TLB_SUPPORT && PAGE_SIZE_64KB
	range 13 64 if MIPS_HUGE_TLB_SUPPORT && PAGE_SIZE_32KB
	default "13" if MIPS_HUGE_TLB_SUPPORT && PAGE_SIZE_32KB
	range 12 64 if MIPS_HUGE_TLB_SUPPORT && PAGE_SIZE_16KB
	default "12" if MIPS_HUGE_TLB_SUPPORT && PAGE_SIZE_16KB
	range 11 64
	default "11"
	help
	  The kernel memory allocator divides physically contiguous memory
	  blocks into "zones", where each zone is a power of two number of
	  pages.  This option selects the largest power of two that the kernel
	  keeps in the memory allocator.  If you need to allocate very large
	  blocks of physically contiguous memory, then you may need to
	  increase this value.

	  This config option is actually maximum order plus one. For example,
	  a value of 11 means that the largest free memory block is 2^10 pages.

	  The page size is not necessarily 4KB.  Keep this in mind
	  when choosing a value for this option.

config BOARD_SCACHE
	bool

config IP22_CPU_SCACHE
	bool
	select BOARD_SCACHE

#
# Support for a MIPS32 / MIPS64 style S-caches
#
config MIPS_CPU_SCACHE
	bool
	select BOARD_SCACHE

config R5000_CPU_SCACHE
	bool
	select BOARD_SCACHE

config RM7000_CPU_SCACHE
	bool
	select BOARD_SCACHE

config SIBYTE_DMA_PAGEOPS
	bool "Use DMA to clear/copy pages"
	depends on CPU_SB1
	help
	  Instead of using the CPU to zero and copy pages, use a Data Mover
	  channel.  These DMA channels are otherwise unused by the standard
	  SiByte Linux port.  Seems to give a small performance benefit.

config CPU_HAS_PREFETCH
	bool

config CPU_GENERIC_DUMP_TLB
	bool
	default y if !(CPU_R3000 || CPU_R8000 || CPU_TX39XX)

config CPU_R4K_FPU
	bool
	default y if !(CPU_R3000 || CPU_TX39XX)

config CPU_R4K_CACHE_TLB
	bool
	default y if !(CPU_R3000 || CPU_R8000 || CPU_SB1 || CPU_TX39XX || CPU_CAVIUM_OCTEON)

config MIPS_MT_SMP
	bool "MIPS MT SMP support (1 TC on each available VPE)"
<<<<<<< HEAD
=======
	default y
>>>>>>> 35eed7cb
	depends on SYS_SUPPORTS_MULTITHREADING && !CPU_MIPSR6 && !CPU_MICROMIPS
	select CPU_MIPSR2_IRQ_VI
	select CPU_MIPSR2_IRQ_EI
	select SYNC_R4K
	select MIPS_MT
	select SMP
	select SMP_UP
	select SYS_SUPPORTS_SMP
	select SYS_SUPPORTS_SCHED_SMT
	select MIPS_PERF_SHARED_TC_COUNTERS
	help
	  This is a kernel model which is known as SMVP. This is supported
	  on cores with the MT ASE and uses the available VPEs to implement
	  virtual processors which supports SMP. This is equivalent to the
	  Intel Hyperthreading feature. For further information go to
	  <http://www.imgtec.com/mips/mips-multithreading.asp>.

config MIPS_MT
	bool

config SCHED_SMT
	bool "SMT (multithreading) scheduler support"
	depends on SYS_SUPPORTS_SCHED_SMT
	default n
	help
	  SMT scheduler support improves the CPU scheduler's decision making
	  when dealing with MIPS MT enabled cores at a cost of slightly
	  increased overhead in some places. If unsure say N here.

config SYS_SUPPORTS_SCHED_SMT
	bool

config SYS_SUPPORTS_MULTITHREADING
	bool

config MIPS_MT_FPAFF
	bool "Dynamic FPU affinity for FP-intensive threads"
	default y
	depends on MIPS_MT_SMP

config MIPSR2_TO_R6_EMULATOR
	bool "MIPS R2-to-R6 emulator"
	depends on CPU_MIPSR6
	default y
	help
	  Choose this option if you want to run non-R6 MIPS userland code.
	  Even if you say 'Y' here, the emulator will still be disabled by
	  default. You can enable it using the 'mipsr2emu' kernel option.
	  The only reason this is a build-time option is to save ~14K from the
	  final kernel image.

config MIPS_VPE_LOADER
	bool "VPE loader support."
	depends on SYS_SUPPORTS_MULTITHREADING && MODULES
	select CPU_MIPSR2_IRQ_VI
	select CPU_MIPSR2_IRQ_EI
	select MIPS_MT
	help
	  Includes a loader for loading an elf relocatable object
	  onto another VPE and running it.

config MIPS_VPE_LOADER_CMP
	bool
	default "y"
	depends on MIPS_VPE_LOADER && MIPS_CMP

config MIPS_VPE_LOADER_MT
	bool
	default "y"
	depends on MIPS_VPE_LOADER && !MIPS_CMP

config MIPS_VPE_LOADER_TOM
	bool "Load VPE program into memory hidden from linux"
	depends on MIPS_VPE_LOADER
	default y
	help
	  The loader can use memory that is present but has been hidden from
	  Linux using the kernel command line option "mem=xxMB". It's up to
	  you to ensure the amount you put in the option and the space your
	  program requires is less or equal to the amount physically present.

config MIPS_VPE_APSP_API
	bool "Enable support for AP/SP API (RTLX)"
	depends on MIPS_VPE_LOADER
	help

config MIPS_VPE_APSP_API_CMP
	bool
	default "y"
	depends on MIPS_VPE_APSP_API && MIPS_CMP

config MIPS_VPE_APSP_API_MT
	bool
	default "y"
	depends on MIPS_VPE_APSP_API && !MIPS_CMP

config MIPS_CMP
	bool "MIPS CMP framework support (DEPRECATED)"
	depends on SYS_SUPPORTS_MIPS_CMP && !CPU_MIPSR6
	select SMP
	select SYNC_R4K
	select SYS_SUPPORTS_SMP
	select WEAK_ORDERING
	default n
	help
	  Select this if you are using a bootloader which implements the "CMP
	  framework" protocol (ie. YAMON) and want your kernel to make use of
	  its ability to start secondary CPUs.

	  Unless you have a specific need, you should use CONFIG_MIPS_CPS
	  instead of this.

config MIPS_CPS
	bool "MIPS Coherent Processing System support"
	depends on SYS_SUPPORTS_MIPS_CPS
	select MIPS_CM
	select MIPS_CPS_PM if HOTPLUG_CPU
	select SMP
	select SYNC_R4K if (CEVT_R4K || CSRC_R4K)
	select SYS_SUPPORTS_HOTPLUG_CPU
	select SYS_SUPPORTS_SCHED_SMT if CPU_MIPSR6
	select SYS_SUPPORTS_SMP
	select WEAK_ORDERING
	help
	  Select this if you wish to run an SMP kernel across multiple cores
	  within a MIPS Coherent Processing System. When this option is
	  enabled the kernel will probe for other cores and boot them with
	  no external assistance. It is safe to enable this when hardware
	  support is unavailable.

config MIPS_CPS_PM
	depends on MIPS_CPS
	bool

config MIPS_CM
	bool
	select MIPS_CPC

config MIPS_CPC
	bool

config SB1_PASS_2_WORKAROUNDS
	bool
	depends on CPU_SB1 && (CPU_SB1_PASS_2_2 || CPU_SB1_PASS_2)
	default y

config SB1_PASS_2_1_WORKAROUNDS
	bool
	depends on CPU_SB1 && CPU_SB1_PASS_2
	default y


config ARCH_PHYS_ADDR_T_64BIT
       bool

choice
	prompt "SmartMIPS or microMIPS ASE support"

config CPU_NEEDS_NO_SMARTMIPS_OR_MICROMIPS
	bool "None"
	help
	  Select this if you want neither microMIPS nor SmartMIPS support

config CPU_HAS_SMARTMIPS
	depends on SYS_SUPPORTS_SMARTMIPS
	bool "SmartMIPS"
	help
	  SmartMIPS is a extension of the MIPS32 architecture aimed at
	  increased security at both hardware and software level for
	  smartcards.  Enabling this option will allow proper use of the
	  SmartMIPS instructions by Linux applications.  However a kernel with
	  this option will not work on a MIPS core without SmartMIPS core.  If
	  you don't know you probably don't have SmartMIPS and should say N
	  here.

config CPU_MICROMIPS
	depends on 32BIT && SYS_SUPPORTS_MICROMIPS && !CPU_MIPSR6
	bool "microMIPS"
	help
	  When this option is enabled the kernel will be built using the
	  microMIPS ISA

endchoice

config CPU_HAS_MSA
	bool "Support for the MIPS SIMD Architecture"
	depends on CPU_SUPPORTS_MSA
	depends on 64BIT || MIPS_O32_FP64_SUPPORT
	help
	  MIPS SIMD Architecture (MSA) introduces 128 bit wide vector registers
	  and a set of SIMD instructions to operate on them. When this option
	  is enabled the kernel will support allocating & switching MSA
	  vector register contexts. If you know that your kernel will only be
	  running on CPUs which do not support MSA or that your userland will
	  not be making use of it then you may wish to say N here to reduce
	  the size & complexity of your kernel.

	  If unsure, say Y.

config CPU_HAS_WB
	bool

config XKS01
	bool

config CPU_HAS_RIXI
	bool

#
# Vectored interrupt mode is an R2 feature
#
config CPU_MIPSR2_IRQ_VI
	bool

#
# Extended interrupt mode is an R2 feature
#
config CPU_MIPSR2_IRQ_EI
	bool

config CPU_HAS_SYNC
	bool
	depends on !CPU_R3000
	default y

#
# CPU non-features
#
config CPU_DADDI_WORKAROUNDS
	bool

config CPU_R4000_WORKAROUNDS
	bool
	select CPU_R4400_WORKAROUNDS

config CPU_R4400_WORKAROUNDS
	bool

config MIPS_ASID_SHIFT
	int
	default 6 if CPU_R3000 || CPU_TX39XX
	default 4 if CPU_R8000
	default 0

config MIPS_ASID_BITS
	int
	default 0 if MIPS_ASID_BITS_VARIABLE
	default 6 if CPU_R3000 || CPU_TX39XX
	default 8

config MIPS_ASID_BITS_VARIABLE
	bool

#
# - Highmem only makes sense for the 32-bit kernel.
# - The current highmem code will only work properly on physically indexed
#   caches such as R3000, SB1, R7000 or those that look like they're virtually
#   indexed such as R4000/R4400 SC and MC versions or R10000.  So for the
#   moment we protect the user and offer the highmem option only on machines
#   where it's known to be safe.  This will not offer highmem on a few systems
#   such as MIPS32 and MIPS64 CPUs which may have virtual and physically
#   indexed CPUs but we're playing safe.
# - We use SYS_SUPPORTS_HIGHMEM to offer highmem only for systems where we
#   know they might have memory configurations that could make use of highmem
#   support.
#
config HIGHMEM
	bool "High Memory Support"
	depends on 32BIT && CPU_SUPPORTS_HIGHMEM && SYS_SUPPORTS_HIGHMEM && !CPU_MIPS32_3_5_EVA

config CPU_SUPPORTS_HIGHMEM
	bool

config SYS_SUPPORTS_HIGHMEM
	bool

config SYS_SUPPORTS_SMARTMIPS
	bool

config SYS_SUPPORTS_MICROMIPS
	bool

config SYS_SUPPORTS_MIPS16
	bool
	help
	  This option must be set if a kernel might be executed on a MIPS16-
	  enabled CPU even if MIPS16 is not actually being used.  In other
	  words, it makes the kernel MIPS16-tolerant.

config CPU_SUPPORTS_MSA
	bool

config ARCH_FLATMEM_ENABLE
	def_bool y
	depends on !NUMA && !CPU_LOONGSON2

config ARCH_DISCONTIGMEM_ENABLE
	bool
	default y if SGI_IP27
	help
	  Say Y to support efficient handling of discontiguous physical memory,
	  for architectures which are either NUMA (Non-Uniform Memory Access)
	  or have huge holes in the physical address space for other reasons.
	  See <file:Documentation/vm/numa> for more.

config ARCH_SPARSEMEM_ENABLE
	bool
	select SPARSEMEM_STATIC

config NUMA
	bool "NUMA Support"
	depends on SYS_SUPPORTS_NUMA
	help
	  Say Y to compile the kernel to support NUMA (Non-Uniform Memory
	  Access).  This option improves performance on systems with more
	  than two nodes; on two node systems it is generally better to
	  leave it disabled; on single node systems disable this option
	  disabled.

config SYS_SUPPORTS_NUMA
	bool

config RELOCATABLE
	bool "Relocatable kernel"
	depends on SYS_SUPPORTS_RELOCATABLE && (CPU_MIPS32_R2 || CPU_MIPS64_R2 || CPU_MIPS32_R6 || CPU_MIPS64_R6 || CAVIUM_OCTEON_SOC)
	help
	  This builds a kernel image that retains relocation information
	  so it can be loaded someplace besides the default 1MB.
	  The relocations make the kernel binary about 15% larger,
	  but are discarded at runtime

config RELOCATION_TABLE_SIZE
	hex "Relocation table size"
	depends on RELOCATABLE
	range 0x0 0x01000000
	default "0x00100000"
	---help---
	  A table of relocation data will be appended to the kernel binary
	  and parsed at boot to fix up the relocated kernel.

	  This option allows the amount of space reserved for the table to be
	  adjusted, although the default of 1Mb should be ok in most cases.

	  The build will fail and a valid size suggested if this is too small.

	  If unsure, leave at the default value.

config RANDOMIZE_BASE
	bool "Randomize the address of the kernel image"
	depends on RELOCATABLE
	---help---
	   Randomizes the physical and virtual address at which the
	   kernel image is loaded, as a security feature that
	   deters exploit attempts relying on knowledge of the location
	   of kernel internals.

	   Entropy is generated using any coprocessor 0 registers available.

	   The kernel will be offset by up to RANDOMIZE_BASE_MAX_OFFSET.

	   If unsure, say N.

config RANDOMIZE_BASE_MAX_OFFSET
	hex "Maximum kASLR offset" if EXPERT
	depends on RANDOMIZE_BASE
	range 0x0 0x40000000 if EVA || 64BIT
	range 0x0 0x08000000
	default "0x01000000"
	---help---
	  When kASLR is active, this provides the maximum offset that will
	  be applied to the kernel image. It should be set according to the
	  amount of physical RAM available in the target system minus
	  PHYSICAL_START and must be a power of 2.

	  This is limited by the size of KSEG0, 256Mb on 32-bit or 1Gb with
	  EVA or 64-bit. The default is 16Mb.

config NODES_SHIFT
	int
	default "6"
	depends on NEED_MULTIPLE_NODES

config HW_PERF_EVENTS
	bool "Enable hardware performance counter support for perf events"
	depends on PERF_EVENTS && !OPROFILE && (CPU_MIPS32 || CPU_MIPS64 || CPU_R10000 || CPU_SB1 || CPU_CAVIUM_OCTEON || CPU_XLP || CPU_LOONGSON3)
	default y
	help
	  Enable hardware performance counter support for perf events. If
	  disabled, perf events will use software events only.

source "mm/Kconfig"

config SMP
	bool "Multi-Processing support"
	depends on SYS_SUPPORTS_SMP
	help
	  This enables support for systems with more than one CPU. If you have
	  a system with only one CPU, say N. If you have a system with more
	  than one CPU, say Y.

	  If you say N here, the kernel will run on uni- and multiprocessor
	  machines, but will use only one CPU of a multiprocessor machine. If
	  you say Y here, the kernel will run on many, but not all,
	  uniprocessor machines. On a uniprocessor machine, the kernel
	  will run faster if you say N here.

	  People using multiprocessor machines who say Y here should also say
	  Y to "Enhanced Real Time Clock Support", below.

	  See also the SMP-HOWTO available at
	  <http://www.tldp.org/docs.html#howto>.

	  If you don't know what to do here, say N.

config HOTPLUG_CPU
	bool "Support for hot-pluggable CPUs"
	depends on SMP && SYS_SUPPORTS_HOTPLUG_CPU
	help
	  Say Y here to allow turning CPUs off and on. CPUs can be
	  controlled through /sys/devices/system/cpu.
	  (Note: power management support will enable this option
	    automatically on SMP systems. )
	  Say N if you want to disable CPU hotplug.

config SMP_UP
	bool

config SYS_SUPPORTS_MIPS_CMP
	bool

config SYS_SUPPORTS_MIPS_CPS
	bool

config SYS_SUPPORTS_SMP
	bool

config NR_CPUS_DEFAULT_4
	bool

config NR_CPUS_DEFAULT_8
	bool

config NR_CPUS_DEFAULT_16
	bool

config NR_CPUS_DEFAULT_32
	bool

config NR_CPUS_DEFAULT_64
	bool

config NR_CPUS
	int "Maximum number of CPUs (2-256)"
	range 2 256
	depends on SMP
	default "4" if NR_CPUS_DEFAULT_4
	default "8" if NR_CPUS_DEFAULT_8
	default "16" if NR_CPUS_DEFAULT_16
	default "32" if NR_CPUS_DEFAULT_32
	default "64" if NR_CPUS_DEFAULT_64
	help
	  This allows you to specify the maximum number of CPUs which this
	  kernel will support.  The maximum supported value is 32 for 32-bit
	  kernel and 64 for 64-bit kernels; the minimum value which makes
	  sense is 1 for Qemu (useful only for kernel debugging purposes)
	  and 2 for all others.

	  This is purely to save memory - each supported CPU adds
	  approximately eight kilobytes to the kernel image.  For best
	  performance should round up your number of processors to the next
	  power of two.

config MIPS_PERF_SHARED_TC_COUNTERS
	bool

#
# Timer Interrupt Frequency Configuration
#

choice
	prompt "Timer frequency"
	default HZ_250
	help
	 Allows the configuration of the timer frequency.

	config HZ_24
		bool "24 HZ" if SYS_SUPPORTS_24HZ || SYS_SUPPORTS_ARBIT_HZ

	config HZ_48
		bool "48 HZ" if SYS_SUPPORTS_48HZ || SYS_SUPPORTS_ARBIT_HZ

	config HZ_100
		bool "100 HZ" if SYS_SUPPORTS_100HZ || SYS_SUPPORTS_ARBIT_HZ

	config HZ_128
		bool "128 HZ" if SYS_SUPPORTS_128HZ || SYS_SUPPORTS_ARBIT_HZ

	config HZ_250
		bool "250 HZ" if SYS_SUPPORTS_250HZ || SYS_SUPPORTS_ARBIT_HZ

	config HZ_256
		bool "256 HZ" if SYS_SUPPORTS_256HZ || SYS_SUPPORTS_ARBIT_HZ

	config HZ_1000
		bool "1000 HZ" if SYS_SUPPORTS_1000HZ || SYS_SUPPORTS_ARBIT_HZ

	config HZ_1024
		bool "1024 HZ" if SYS_SUPPORTS_1024HZ || SYS_SUPPORTS_ARBIT_HZ

endchoice

config SYS_SUPPORTS_24HZ
	bool

config SYS_SUPPORTS_48HZ
	bool

config SYS_SUPPORTS_100HZ
	bool

config SYS_SUPPORTS_128HZ
	bool

config SYS_SUPPORTS_250HZ
	bool

config SYS_SUPPORTS_256HZ
	bool

config SYS_SUPPORTS_1000HZ
	bool

config SYS_SUPPORTS_1024HZ
	bool

config SYS_SUPPORTS_ARBIT_HZ
	bool
	default y if !SYS_SUPPORTS_24HZ && \
		     !SYS_SUPPORTS_48HZ && \
		     !SYS_SUPPORTS_100HZ && \
		     !SYS_SUPPORTS_128HZ && \
		     !SYS_SUPPORTS_250HZ && \
		     !SYS_SUPPORTS_256HZ && \
		     !SYS_SUPPORTS_1000HZ && \
		     !SYS_SUPPORTS_1024HZ

config HZ
	int
	default 24 if HZ_24
	default 48 if HZ_48
	default 100 if HZ_100
	default 128 if HZ_128
	default 250 if HZ_250
	default 256 if HZ_256
	default 1000 if HZ_1000
	default 1024 if HZ_1024

config SCHED_HRTICK
	def_bool HIGH_RES_TIMERS

source "kernel/Kconfig.preempt"

config KEXEC
	bool "Kexec system call"
	select KEXEC_CORE
	help
	  kexec is a system call that implements the ability to shutdown your
	  current kernel, and to start another kernel.  It is like a reboot
	  but it is independent of the system firmware.   And like a reboot
	  you can start any kernel with it, not just Linux.

	  The name comes from the similarity to the exec system call.

	  It is an ongoing process to be certain the hardware in a machine
	  is properly shutdown, so do not be surprised if this code does not
	  initially work for you.  As of this writing the exact hardware
	  interface is strongly in flux, so no good recommendation can be
	  made.

config CRASH_DUMP
	bool "Kernel crash dumps"
	help
	  Generate crash dump after being started by kexec.
	  This should be normally only set in special crash dump kernels
	  which are loaded in the main kernel with kexec-tools into
	  a specially reserved region and then later executed after
	  a crash by kdump/kexec. The crash dump kernel must be compiled
	  to a memory address not used by the main kernel or firmware using
	  PHYSICAL_START.

config PHYSICAL_START
	hex "Physical address where the kernel is loaded"
	default "0xffffffff84000000" if 64BIT
	default "0x84000000" if 32BIT
	depends on CRASH_DUMP
	help
	  This gives the CKSEG0 or KSEG0 address where the kernel is loaded.
	  If you plan to use kernel for capturing the crash dump change
	  this value to start of the reserved region (the "X" value as
	  specified in the "crashkernel=YM@XM" command line boot parameter
	  passed to the panic-ed kernel).

config SECCOMP
	bool "Enable seccomp to safely compute untrusted bytecode"
	depends on PROC_FS
	default y
	help
	  This kernel feature is useful for number crunching applications
	  that may need to compute untrusted bytecode during their
	  execution. By using pipes or other transports made available to
	  the process as file descriptors supporting the read/write
	  syscalls, it's possible to isolate those applications in
	  their own address space using seccomp. Once seccomp is
	  enabled via /proc/<pid>/seccomp, it cannot be disabled
	  and the task is only allowed to execute a few safe syscalls
	  defined by each seccomp mode.

	  If unsure, say Y. Only embedded should say N here.

config MIPS_O32_FP64_SUPPORT
	bool "Support for O32 binaries using 64-bit FP"
	depends on 32BIT || MIPS32_O32
	help
	  When this is enabled, the kernel will support use of 64-bit floating
	  point registers with binaries using the O32 ABI along with the
	  EF_MIPS_FP64 ELF header flag (typically built with -mfp64). On
	  32-bit MIPS systems this support is at the cost of increasing the
	  size and complexity of the compiled FPU emulator. Thus if you are
	  running a MIPS32 system and know that none of your userland binaries
	  will require 64-bit floating point, you may wish to reduce the size
	  of your kernel & potentially improve FP emulation performance by
	  saying N here.

	  Although binutils currently supports use of this flag the details
	  concerning its effect upon the O32 ABI in userland are still being
	  worked on. In order to avoid userland becoming dependant upon current
	  behaviour before the details have been finalised, this option should
	  be considered experimental and only enabled by those working upon
	  said details.

	  If unsure, say N.

config USE_OF
	bool
	select OF
	select OF_EARLY_FLATTREE
	select IRQ_DOMAIN

config BUILTIN_DTB
	bool

choice
	prompt "Kernel appended dtb support" if USE_OF
	default MIPS_NO_APPENDED_DTB

	config MIPS_NO_APPENDED_DTB
		bool "None"
		help
		  Do not enable appended dtb support.

	config MIPS_ELF_APPENDED_DTB
		bool "vmlinux"
		help
		  With this option, the boot code will look for a device tree binary
		  DTB) included in the vmlinux ELF section .appended_dtb. By default
		  it is empty and the DTB can be appended using binutils command
		  objcopy:

		    objcopy --update-section .appended_dtb=<filename>.dtb vmlinux

		  This is meant as a backward compatiblity convenience for those
		  systems with a bootloader that can't be upgraded to accommodate
		  the documented boot protocol using a device tree.

	config MIPS_RAW_APPENDED_DTB
		bool "vmlinux.bin or vmlinuz.bin"
		help
		  With this option, the boot code will look for a device tree binary
		  DTB) appended to raw vmlinux.bin or vmlinuz.bin.
		  (e.g. cat vmlinux.bin <filename>.dtb > vmlinux_w_dtb).

		  This is meant as a backward compatibility convenience for those
		  systems with a bootloader that can't be upgraded to accommodate
		  the documented boot protocol using a device tree.

		  Beware that there is very little in terms of protection against
		  this option being confused by leftover garbage in memory that might
		  look like a DTB header after a reboot if no actual DTB is appended
		  to vmlinux.bin.  Do not leave this option active in a production kernel
		  if you don't intend to always append a DTB.
endchoice

choice
	prompt "Kernel command line type" if !CMDLINE_OVERRIDE
	default MIPS_CMDLINE_FROM_DTB if USE_OF && !ATH79 && !MACH_INGENIC && \
					 !MIPS_MALTA && \
					 !CAVIUM_OCTEON_SOC
	default MIPS_CMDLINE_FROM_BOOTLOADER

	config MIPS_CMDLINE_FROM_DTB
		depends on USE_OF
		bool "Dtb kernel arguments if available"

	config MIPS_CMDLINE_DTB_EXTEND
		depends on USE_OF
		bool "Extend dtb kernel arguments with bootloader arguments"

	config MIPS_CMDLINE_FROM_BOOTLOADER
		bool "Bootloader kernel arguments if available"

	config MIPS_CMDLINE_BUILTIN_EXTEND
		depends on CMDLINE_BOOL
		bool "Extend builtin kernel arguments with bootloader arguments"
endchoice

endmenu

config LOCKDEP_SUPPORT
	bool
	default y

config STACKTRACE_SUPPORT
	bool
	default y

config HAVE_LATENCYTOP_SUPPORT
	bool
	default y

config PGTABLE_LEVELS
	int
	default 4 if PAGE_SIZE_4KB && MIPS_VA_BITS_48
	default 3 if 64BIT && !PAGE_SIZE_64KB
	default 2

source "init/Kconfig"

source "kernel/Kconfig.freezer"

menu "Bus options (PCI, PCMCIA, EISA, ISA, TC)"

config HW_HAS_EISA
	bool
config HW_HAS_PCI
	bool

config PCI
	bool "Support for PCI controller"
	depends on HW_HAS_PCI
	select PCI_DOMAINS
	help
	  Find out whether you have a PCI motherboard. PCI is the name of a
	  bus system, i.e. the way the CPU talks to the other stuff inside
	  your box. Other bus systems are ISA, EISA, or VESA. If you have PCI,
	  say Y, otherwise N.

config HT_PCI
	bool "Support for HT-linked PCI"
	default y
	depends on CPU_LOONGSON3
	select PCI
	select PCI_DOMAINS
	help
	  Loongson family machines use Hyper-Transport bus for inter-core
	  connection and device connection. The PCI bus is a subordinate
	  linked at HT. Choose Y for Loongson-3 based machines.

config PCI_DOMAINS
	bool

config PCI_DOMAINS_GENERIC
	bool

config PCI_DRIVERS_GENERIC
	select PCI_DOMAINS_GENERIC if PCI_DOMAINS
	bool

config PCI_DRIVERS_LEGACY
	def_bool !PCI_DRIVERS_GENERIC
	select NO_GENERIC_PCI_IOPORT_MAP

source "drivers/pci/Kconfig"

#
# ISA support is now enabled via select.  Too many systems still have the one
# or other ISA chip on the board that users don't know about so don't expect
# users to choose the right thing ...
#
config ISA
	bool

config EISA
	bool "EISA support"
	depends on HW_HAS_EISA
	select ISA
	select GENERIC_ISA_DMA
	---help---
	  The Extended Industry Standard Architecture (EISA) bus was
	  developed as an open alternative to the IBM MicroChannel bus.

	  The EISA bus provided some of the features of the IBM MicroChannel
	  bus while maintaining backward compatibility with cards made for
	  the older ISA bus.  The EISA bus saw limited use between 1988 and
	  1995 when it was made obsolete by the PCI bus.

	  Say Y here if you are building a kernel for an EISA-based machine.

	  Otherwise, say N.

source "drivers/eisa/Kconfig"

config TC
	bool "TURBOchannel support"
	depends on MACH_DECSTATION
	help
	  TURBOchannel is a DEC (now Compaq (now HP)) bus for Alpha and MIPS
	  processors.  TURBOchannel programming specifications are available
	  at:
	  <ftp://ftp.hp.com/pub/alphaserver/archive/triadd/>
	  and:
	  <http://www.computer-refuge.org/classiccmp/ftp.digital.com/pub/DEC/TriAdd/>
	  Linux driver support status is documented at:
	  <http://www.linux-mips.org/wiki/DECstation>

config MMU
	bool
	default y

config ARCH_MMAP_RND_BITS_MIN
	default 12 if 64BIT
	default 8

config ARCH_MMAP_RND_BITS_MAX
	default 18 if 64BIT
	default 15

config ARCH_MMAP_RND_COMPAT_BITS_MIN
       default 8

config ARCH_MMAP_RND_COMPAT_BITS_MAX
       default 15

config I8253
	bool
	select CLKSRC_I8253
	select CLKEVT_I8253
	select MIPS_EXTERNAL_TIMER

config ZONE_DMA
	bool

config ZONE_DMA32
	bool

source "drivers/pcmcia/Kconfig"

config RAPIDIO
	tristate "RapidIO support"
	depends on PCI
	default n
	help
	  If you say Y here, the kernel will include drivers and
	  infrastructure code to support RapidIO interconnect devices.

source "drivers/rapidio/Kconfig"

endmenu

menu "Executable file formats"

source "fs/Kconfig.binfmt"

config TRAD_SIGNALS
	bool

config MIPS32_COMPAT
	bool

config COMPAT
	bool

config SYSVIPC_COMPAT
	bool

config MIPS32_O32
	bool "Kernel support for o32 binaries"
	depends on 64BIT
	select ARCH_WANT_OLD_COMPAT_IPC
	select COMPAT
	select MIPS32_COMPAT
	select SYSVIPC_COMPAT if SYSVIPC
	help
	  Select this option if you want to run o32 binaries.  These are pure
	  32-bit binaries as used by the 32-bit Linux/MIPS port.  Most of
	  existing binaries are in this format.

	  If unsure, say Y.

config MIPS32_N32
	bool "Kernel support for n32 binaries"
	depends on 64BIT
	select COMPAT
	select MIPS32_COMPAT
	select SYSVIPC_COMPAT if SYSVIPC
	help
	  Select this option if you want to run n32 binaries.  These are
	  64-bit binaries using 32-bit quantities for addressing and certain
	  data that would normally be 64-bit.  They are used in special
	  cases.

	  If unsure, say N.

config BINFMT_ELF32
	bool
	default y if MIPS32_O32 || MIPS32_N32
	select ELFCORE

endmenu

menu "Power management options"

config ARCH_HIBERNATION_POSSIBLE
	def_bool y
	depends on SYS_SUPPORTS_HOTPLUG_CPU || !SMP

config ARCH_SUSPEND_POSSIBLE
	def_bool y
	depends on SYS_SUPPORTS_HOTPLUG_CPU || !SMP

source "kernel/power/Kconfig"

endmenu

config MIPS_EXTERNAL_TIMER
	bool

menu "CPU Power Management"

if CPU_SUPPORTS_CPUFREQ && MIPS_EXTERNAL_TIMER
source "drivers/cpufreq/Kconfig"
endif

source "drivers/cpuidle/Kconfig"

endmenu

source "net/Kconfig"

source "drivers/Kconfig"

source "drivers/firmware/Kconfig"

source "fs/Kconfig"

source "arch/mips/Kconfig.debug"

source "security/Kconfig"

source "crypto/Kconfig"

source "lib/Kconfig"

source "arch/mips/kvm/Kconfig"<|MERGE_RESOLUTION|>--- conflicted
+++ resolved
@@ -2249,10 +2249,7 @@
 
 config MIPS_MT_SMP
 	bool "MIPS MT SMP support (1 TC on each available VPE)"
-<<<<<<< HEAD
-=======
 	default y
->>>>>>> 35eed7cb
 	depends on SYS_SUPPORTS_MULTITHREADING && !CPU_MIPSR6 && !CPU_MICROMIPS
 	select CPU_MIPSR2_IRQ_VI
 	select CPU_MIPSR2_IRQ_EI
