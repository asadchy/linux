/*
 * Copyright(c) 2013-2015 Intel Corporation. All rights reserved.
 *
 * This program is free software; you can redistribute it and/or modify
 * it under the terms of version 2 of the GNU General Public License as
 * published by the Free Software Foundation.
 *
 * This program is distributed in the hope that it will be useful, but
 * WITHOUT ANY WARRANTY; without even the implied warranty of
 * MERCHANTABILITY or FITNESS FOR A PARTICULAR PURPOSE.  See the GNU
 * General Public License for more details.
 */
#include <linux/list_sort.h>
#include <linux/libnvdimm.h>
#include <linux/module.h>
#include <linux/mutex.h>
#include <linux/ndctl.h>
#include <linux/sysfs.h>
#include <linux/delay.h>
#include <linux/list.h>
#include <linux/acpi.h>
#include <linux/sort.h>
#include <linux/io.h>
#include <linux/nd.h>
#include <asm/cacheflush.h>
#include <acpi/nfit.h>
<<<<<<< HEAD
#include "intel.h"
#include "nfit.h"
=======
>>>>>>> f17b5f06
#include "intel.h"
#include "nfit.h"

/*
 * For readq() and writeq() on 32-bit builds, the hi-lo, lo-hi order is
 * irrelevant.
 */
#include <linux/io-64-nonatomic-hi-lo.h>

static bool force_enable_dimms;
module_param(force_enable_dimms, bool, S_IRUGO|S_IWUSR);
MODULE_PARM_DESC(force_enable_dimms, "Ignore _STA (ACPI DIMM device) status");

static bool disable_vendor_specific;
module_param(disable_vendor_specific, bool, S_IRUGO);
MODULE_PARM_DESC(disable_vendor_specific,
		"Limit commands to the publicly specified set");

static unsigned long override_dsm_mask;
module_param(override_dsm_mask, ulong, S_IRUGO);
MODULE_PARM_DESC(override_dsm_mask, "Bitmask of allowed NVDIMM DSM functions");

static int default_dsm_family = -1;
module_param(default_dsm_family, int, S_IRUGO);
MODULE_PARM_DESC(default_dsm_family,
		"Try this DSM type first when identifying NVDIMM family");

static bool no_init_ars;
module_param(no_init_ars, bool, 0644);
MODULE_PARM_DESC(no_init_ars, "Skip ARS run at nfit init time");

LIST_HEAD(acpi_descs);
DEFINE_MUTEX(acpi_desc_lock);

static struct workqueue_struct *nfit_wq;

struct nfit_table_prev {
	struct list_head spas;
	struct list_head memdevs;
	struct list_head dcrs;
	struct list_head bdws;
	struct list_head idts;
	struct list_head flushes;
};

static guid_t nfit_uuid[NFIT_UUID_MAX];

const guid_t *to_nfit_uuid(enum nfit_uuids id)
{
	return &nfit_uuid[id];
}
EXPORT_SYMBOL(to_nfit_uuid);

static struct acpi_device *to_acpi_dev(struct acpi_nfit_desc *acpi_desc)
{
	struct nvdimm_bus_descriptor *nd_desc = &acpi_desc->nd_desc;

	/*
	 * If provider == 'ACPI.NFIT' we can assume 'dev' is a struct
	 * acpi_device.
	 */
	if (!nd_desc->provider_name
			|| strcmp(nd_desc->provider_name, "ACPI.NFIT") != 0)
		return NULL;

	return to_acpi_device(acpi_desc->dev);
}

static int xlat_bus_status(void *buf, unsigned int cmd, u32 status)
{
	struct nd_cmd_clear_error *clear_err;
	struct nd_cmd_ars_status *ars_status;
	u16 flags;

	switch (cmd) {
	case ND_CMD_ARS_CAP:
		if ((status & 0xffff) == NFIT_ARS_CAP_NONE)
			return -ENOTTY;

		/* Command failed */
		if (status & 0xffff)
			return -EIO;

		/* No supported scan types for this range */
		flags = ND_ARS_PERSISTENT | ND_ARS_VOLATILE;
		if ((status >> 16 & flags) == 0)
			return -ENOTTY;
		return 0;
	case ND_CMD_ARS_START:
		/* ARS is in progress */
		if ((status & 0xffff) == NFIT_ARS_START_BUSY)
			return -EBUSY;

		/* Command failed */
		if (status & 0xffff)
			return -EIO;
		return 0;
	case ND_CMD_ARS_STATUS:
		ars_status = buf;
		/* Command failed */
		if (status & 0xffff)
			return -EIO;
		/* Check extended status (Upper two bytes) */
		if (status == NFIT_ARS_STATUS_DONE)
			return 0;

		/* ARS is in progress */
		if (status == NFIT_ARS_STATUS_BUSY)
			return -EBUSY;

		/* No ARS performed for the current boot */
		if (status == NFIT_ARS_STATUS_NONE)
			return -EAGAIN;

		/*
		 * ARS interrupted, either we overflowed or some other
		 * agent wants the scan to stop.  If we didn't overflow
		 * then just continue with the returned results.
		 */
		if (status == NFIT_ARS_STATUS_INTR) {
			if (ars_status->out_length >= 40 && (ars_status->flags
						& NFIT_ARS_F_OVERFLOW))
				return -ENOSPC;
			return 0;
		}

		/* Unknown status */
		if (status >> 16)
			return -EIO;
		return 0;
	case ND_CMD_CLEAR_ERROR:
		clear_err = buf;
		if (status & 0xffff)
			return -EIO;
		if (!clear_err->cleared)
			return -EIO;
		if (clear_err->length > clear_err->cleared)
			return clear_err->cleared;
		return 0;
	default:
		break;
	}

	/* all other non-zero status results in an error */
	if (status)
		return -EIO;
	return 0;
}

#define ACPI_LABELS_LOCKED 3

static int xlat_nvdimm_status(struct nvdimm *nvdimm, void *buf, unsigned int cmd,
		u32 status)
{
	struct nfit_mem *nfit_mem = nvdimm_provider_data(nvdimm);

	switch (cmd) {
	case ND_CMD_GET_CONFIG_SIZE:
		/*
		 * In the _LSI, _LSR, _LSW case the locked status is
		 * communicated via the read/write commands
		 */
		if (test_bit(NFIT_MEM_LSR, &nfit_mem->flags))
			break;

		if (status >> 16 & ND_CONFIG_LOCKED)
			return -EACCES;
		break;
	case ND_CMD_GET_CONFIG_DATA:
		if (test_bit(NFIT_MEM_LSR, &nfit_mem->flags)
				&& status == ACPI_LABELS_LOCKED)
			return -EACCES;
		break;
	case ND_CMD_SET_CONFIG_DATA:
		if (test_bit(NFIT_MEM_LSW, &nfit_mem->flags)
				&& status == ACPI_LABELS_LOCKED)
			return -EACCES;
		break;
	default:
		break;
	}

	/* all other non-zero status results in an error */
	if (status)
		return -EIO;
	return 0;
}

static int xlat_status(struct nvdimm *nvdimm, void *buf, unsigned int cmd,
		u32 status)
{
	if (!nvdimm)
		return xlat_bus_status(buf, cmd, status);
	return xlat_nvdimm_status(nvdimm, buf, cmd, status);
}

/* convert _LS{I,R} packages to the buffer object acpi_nfit_ctl expects */
static union acpi_object *pkg_to_buf(union acpi_object *pkg)
{
	int i;
	void *dst;
	size_t size = 0;
	union acpi_object *buf = NULL;

	if (pkg->type != ACPI_TYPE_PACKAGE) {
		WARN_ONCE(1, "BIOS bug, unexpected element type: %d\n",
				pkg->type);
		goto err;
	}

	for (i = 0; i < pkg->package.count; i++) {
		union acpi_object *obj = &pkg->package.elements[i];

		if (obj->type == ACPI_TYPE_INTEGER)
			size += 4;
		else if (obj->type == ACPI_TYPE_BUFFER)
			size += obj->buffer.length;
		else {
			WARN_ONCE(1, "BIOS bug, unexpected element type: %d\n",
					obj->type);
			goto err;
		}
	}

	buf = ACPI_ALLOCATE(sizeof(*buf) + size);
	if (!buf)
		goto err;

	dst = buf + 1;
	buf->type = ACPI_TYPE_BUFFER;
	buf->buffer.length = size;
	buf->buffer.pointer = dst;
	for (i = 0; i < pkg->package.count; i++) {
		union acpi_object *obj = &pkg->package.elements[i];

		if (obj->type == ACPI_TYPE_INTEGER) {
			memcpy(dst, &obj->integer.value, 4);
			dst += 4;
		} else if (obj->type == ACPI_TYPE_BUFFER) {
			memcpy(dst, obj->buffer.pointer, obj->buffer.length);
			dst += obj->buffer.length;
		}
	}
err:
	ACPI_FREE(pkg);
	return buf;
}

static union acpi_object *int_to_buf(union acpi_object *integer)
{
	union acpi_object *buf = ACPI_ALLOCATE(sizeof(*buf) + 4);
	void *dst = NULL;

	if (!buf)
		goto err;

	if (integer->type != ACPI_TYPE_INTEGER) {
		WARN_ONCE(1, "BIOS bug, unexpected element type: %d\n",
				integer->type);
		goto err;
	}

	dst = buf + 1;
	buf->type = ACPI_TYPE_BUFFER;
	buf->buffer.length = 4;
	buf->buffer.pointer = dst;
	memcpy(dst, &integer->integer.value, 4);
err:
	ACPI_FREE(integer);
	return buf;
}

static union acpi_object *acpi_label_write(acpi_handle handle, u32 offset,
		u32 len, void *data)
{
	acpi_status rc;
	struct acpi_buffer buf = { ACPI_ALLOCATE_BUFFER, NULL };
	struct acpi_object_list input = {
		.count = 3,
		.pointer = (union acpi_object []) {
			[0] = {
				.integer.type = ACPI_TYPE_INTEGER,
				.integer.value = offset,
			},
			[1] = {
				.integer.type = ACPI_TYPE_INTEGER,
				.integer.value = len,
			},
			[2] = {
				.buffer.type = ACPI_TYPE_BUFFER,
				.buffer.pointer = data,
				.buffer.length = len,
			},
		},
	};

	rc = acpi_evaluate_object(handle, "_LSW", &input, &buf);
	if (ACPI_FAILURE(rc))
		return NULL;
	return int_to_buf(buf.pointer);
}

static union acpi_object *acpi_label_read(acpi_handle handle, u32 offset,
		u32 len)
{
	acpi_status rc;
	struct acpi_buffer buf = { ACPI_ALLOCATE_BUFFER, NULL };
	struct acpi_object_list input = {
		.count = 2,
		.pointer = (union acpi_object []) {
			[0] = {
				.integer.type = ACPI_TYPE_INTEGER,
				.integer.value = offset,
			},
			[1] = {
				.integer.type = ACPI_TYPE_INTEGER,
				.integer.value = len,
			},
		},
	};

	rc = acpi_evaluate_object(handle, "_LSR", &input, &buf);
	if (ACPI_FAILURE(rc))
		return NULL;
	return pkg_to_buf(buf.pointer);
}

static union acpi_object *acpi_label_info(acpi_handle handle)
{
	acpi_status rc;
	struct acpi_buffer buf = { ACPI_ALLOCATE_BUFFER, NULL };

	rc = acpi_evaluate_object(handle, "_LSI", NULL, &buf);
	if (ACPI_FAILURE(rc))
		return NULL;
	return pkg_to_buf(buf.pointer);
}

static u8 nfit_dsm_revid(unsigned family, unsigned func)
{
	static const u8 revid_table[NVDIMM_FAMILY_MAX+1][32] = {
		[NVDIMM_FAMILY_INTEL] = {
			[NVDIMM_INTEL_GET_MODES] = 2,
			[NVDIMM_INTEL_GET_FWINFO] = 2,
			[NVDIMM_INTEL_START_FWUPDATE] = 2,
			[NVDIMM_INTEL_SEND_FWUPDATE] = 2,
			[NVDIMM_INTEL_FINISH_FWUPDATE] = 2,
			[NVDIMM_INTEL_QUERY_FWUPDATE] = 2,
			[NVDIMM_INTEL_SET_THRESHOLD] = 2,
			[NVDIMM_INTEL_INJECT_ERROR] = 2,
			[NVDIMM_INTEL_GET_SECURITY_STATE] = 2,
			[NVDIMM_INTEL_SET_PASSPHRASE] = 2,
			[NVDIMM_INTEL_DISABLE_PASSPHRASE] = 2,
			[NVDIMM_INTEL_UNLOCK_UNIT] = 2,
			[NVDIMM_INTEL_FREEZE_LOCK] = 2,
			[NVDIMM_INTEL_SECURE_ERASE] = 2,
			[NVDIMM_INTEL_OVERWRITE] = 2,
			[NVDIMM_INTEL_QUERY_OVERWRITE] = 2,
			[NVDIMM_INTEL_SET_MASTER_PASSPHRASE] = 2,
			[NVDIMM_INTEL_MASTER_SECURE_ERASE] = 2,
		},
	};
	u8 id;

	if (family > NVDIMM_FAMILY_MAX)
		return 0;
	if (func > 31)
		return 0;
	id = revid_table[family][func];
	if (id == 0)
		return 1; /* default */
	return id;
}

static bool payload_dumpable(struct nvdimm *nvdimm, unsigned int func)
{
	struct nfit_mem *nfit_mem = nvdimm_provider_data(nvdimm);

	if (nfit_mem && nfit_mem->family == NVDIMM_FAMILY_INTEL
			&& func >= NVDIMM_INTEL_GET_SECURITY_STATE
			&& func <= NVDIMM_INTEL_MASTER_SECURE_ERASE)
		return IS_ENABLED(CONFIG_NFIT_SECURITY_DEBUG);
	return true;
}

<<<<<<< HEAD
=======
static int cmd_to_func(struct nfit_mem *nfit_mem, unsigned int cmd,
		struct nd_cmd_pkg *call_pkg)
{
	if (call_pkg) {
		int i;

		if (nfit_mem->family != call_pkg->nd_family)
			return -ENOTTY;

		for (i = 0; i < ARRAY_SIZE(call_pkg->nd_reserved2); i++)
			if (call_pkg->nd_reserved2[i])
				return -EINVAL;
		return call_pkg->nd_command;
	}

	/* Linux ND commands == NVDIMM_FAMILY_INTEL function numbers */
	if (nfit_mem->family == NVDIMM_FAMILY_INTEL)
		return cmd;

	/*
	 * Force function number validation to fail since 0 is never
	 * published as a valid function in dsm_mask.
	 */
	return 0;
}

>>>>>>> f17b5f06
int acpi_nfit_ctl(struct nvdimm_bus_descriptor *nd_desc, struct nvdimm *nvdimm,
		unsigned int cmd, void *buf, unsigned int buf_len, int *cmd_rc)
{
	struct acpi_nfit_desc *acpi_desc = to_acpi_desc(nd_desc);
	struct nfit_mem *nfit_mem = nvdimm_provider_data(nvdimm);
	union acpi_object in_obj, in_buf, *out_obj;
	const struct nd_cmd_desc *desc = NULL;
	struct device *dev = acpi_desc->dev;
	struct nd_cmd_pkg *call_pkg = NULL;
	const char *cmd_name, *dimm_name;
	unsigned long cmd_mask, dsm_mask;
	u32 offset, fw_status = 0;
	acpi_handle handle;
	const guid_t *guid;
	int func, rc, i;

	if (cmd_rc)
		*cmd_rc = -EINVAL;

	if (nvdimm) {
		struct acpi_device *adev = nfit_mem->adev;

		if (!adev)
			return -ENOTTY;

		if (cmd == ND_CMD_CALL)
			call_pkg = buf;
		func = cmd_to_func(nfit_mem, cmd, call_pkg);
		if (func < 0)
			return func;
		dimm_name = nvdimm_name(nvdimm);
		cmd_name = nvdimm_cmd_name(cmd);
		cmd_mask = nvdimm_cmd_mask(nvdimm);
		dsm_mask = nfit_mem->dsm_mask;
		desc = nd_cmd_dimm_desc(cmd);
		guid = to_nfit_uuid(nfit_mem->family);
		handle = adev->handle;
	} else {
		struct acpi_device *adev = to_acpi_dev(acpi_desc);

		func = cmd;
		cmd_name = nvdimm_bus_cmd_name(cmd);
		cmd_mask = nd_desc->cmd_mask;
		dsm_mask = cmd_mask;
		if (cmd == ND_CMD_CALL)
			dsm_mask = nd_desc->bus_dsm_mask;
		desc = nd_cmd_bus_desc(cmd);
		guid = to_nfit_uuid(NFIT_DEV_BUS);
		handle = adev->handle;
		dimm_name = "bus";
	}

	if (!desc || (cmd && (desc->out_num + desc->in_num == 0)))
		return -ENOTTY;

	/*
	 * Check for a valid command.  For ND_CMD_CALL, we also have to
	 * make sure that the DSM function is supported.
	 */
	if (cmd == ND_CMD_CALL && !test_bit(func, &dsm_mask))
		return -ENOTTY;
	else if (!test_bit(cmd, &cmd_mask))
		return -ENOTTY;

	in_obj.type = ACPI_TYPE_PACKAGE;
	in_obj.package.count = 1;
	in_obj.package.elements = &in_buf;
	in_buf.type = ACPI_TYPE_BUFFER;
	in_buf.buffer.pointer = buf;
	in_buf.buffer.length = 0;

	/* libnvdimm has already validated the input envelope */
	for (i = 0; i < desc->in_num; i++)
		in_buf.buffer.length += nd_cmd_in_size(nvdimm, cmd, desc,
				i, buf);

	if (call_pkg) {
		/* skip over package wrapper */
		in_buf.buffer.pointer = (void *) &call_pkg->nd_payload;
		in_buf.buffer.length = call_pkg->nd_size_in;
	}

	dev_dbg(dev, "%s cmd: %d: func: %d input length: %d\n",
		dimm_name, cmd, func, in_buf.buffer.length);
	if (payload_dumpable(nvdimm, func))
		print_hex_dump_debug("nvdimm in  ", DUMP_PREFIX_OFFSET, 4, 4,
				in_buf.buffer.pointer,
				min_t(u32, 256, in_buf.buffer.length), true);

	/* call the BIOS, prefer the named methods over _DSM if available */
	if (nvdimm && cmd == ND_CMD_GET_CONFIG_SIZE
			&& test_bit(NFIT_MEM_LSR, &nfit_mem->flags))
		out_obj = acpi_label_info(handle);
	else if (nvdimm && cmd == ND_CMD_GET_CONFIG_DATA
			&& test_bit(NFIT_MEM_LSR, &nfit_mem->flags)) {
		struct nd_cmd_get_config_data_hdr *p = buf;

		out_obj = acpi_label_read(handle, p->in_offset, p->in_length);
	} else if (nvdimm && cmd == ND_CMD_SET_CONFIG_DATA
			&& test_bit(NFIT_MEM_LSW, &nfit_mem->flags)) {
		struct nd_cmd_set_config_hdr *p = buf;

		out_obj = acpi_label_write(handle, p->in_offset, p->in_length,
				p->in_buf);
	} else {
		u8 revid;

		if (nvdimm)
			revid = nfit_dsm_revid(nfit_mem->family, func);
		else
			revid = 1;
		out_obj = acpi_evaluate_dsm(handle, guid, revid, func, &in_obj);
	}

	if (!out_obj) {
		dev_dbg(dev, "%s _DSM failed cmd: %s\n", dimm_name, cmd_name);
		return -EINVAL;
	}

	if (call_pkg) {
		call_pkg->nd_fw_size = out_obj->buffer.length;
		memcpy(call_pkg->nd_payload + call_pkg->nd_size_in,
			out_obj->buffer.pointer,
			min(call_pkg->nd_fw_size, call_pkg->nd_size_out));

		ACPI_FREE(out_obj);
		/*
		 * Need to support FW function w/o known size in advance.
		 * Caller can determine required size based upon nd_fw_size.
		 * If we return an error (like elsewhere) then caller wouldn't
		 * be able to rely upon data returned to make calculation.
		 */
		if (cmd_rc)
			*cmd_rc = 0;
		return 0;
	}

	if (out_obj->package.type != ACPI_TYPE_BUFFER) {
		dev_dbg(dev, "%s unexpected output object type cmd: %s type: %d\n",
				dimm_name, cmd_name, out_obj->type);
		rc = -EINVAL;
		goto out;
	}

	dev_dbg(dev, "%s cmd: %s output length: %d\n", dimm_name,
			cmd_name, out_obj->buffer.length);
	print_hex_dump_debug(cmd_name, DUMP_PREFIX_OFFSET, 4, 4,
			out_obj->buffer.pointer,
			min_t(u32, 128, out_obj->buffer.length), true);

	for (i = 0, offset = 0; i < desc->out_num; i++) {
		u32 out_size = nd_cmd_out_size(nvdimm, cmd, desc, i, buf,
				(u32 *) out_obj->buffer.pointer,
				out_obj->buffer.length - offset);

		if (offset + out_size > out_obj->buffer.length) {
			dev_dbg(dev, "%s output object underflow cmd: %s field: %d\n",
					dimm_name, cmd_name, i);
			break;
		}

		if (in_buf.buffer.length + offset + out_size > buf_len) {
			dev_dbg(dev, "%s output overrun cmd: %s field: %d\n",
					dimm_name, cmd_name, i);
			rc = -ENXIO;
			goto out;
		}
		memcpy(buf + in_buf.buffer.length + offset,
				out_obj->buffer.pointer + offset, out_size);
		offset += out_size;
	}

	/*
	 * Set fw_status for all the commands with a known format to be
	 * later interpreted by xlat_status().
	 */
	if (i >= 1 && ((!nvdimm && cmd >= ND_CMD_ARS_CAP
					&& cmd <= ND_CMD_CLEAR_ERROR)
				|| (nvdimm && cmd >= ND_CMD_SMART
					&& cmd <= ND_CMD_VENDOR)))
		fw_status = *(u32 *) out_obj->buffer.pointer;

	if (offset + in_buf.buffer.length < buf_len) {
		if (i >= 1) {
			/*
			 * status valid, return the number of bytes left
			 * unfilled in the output buffer
			 */
			rc = buf_len - offset - in_buf.buffer.length;
			if (cmd_rc)
				*cmd_rc = xlat_status(nvdimm, buf, cmd,
						fw_status);
		} else {
			dev_err(dev, "%s:%s underrun cmd: %s buf_len: %d out_len: %d\n",
					__func__, dimm_name, cmd_name, buf_len,
					offset);
			rc = -ENXIO;
		}
	} else {
		rc = 0;
		if (cmd_rc)
			*cmd_rc = xlat_status(nvdimm, buf, cmd, fw_status);
	}

 out:
	ACPI_FREE(out_obj);

	return rc;
}
EXPORT_SYMBOL_GPL(acpi_nfit_ctl);

static const char *spa_type_name(u16 type)
{
	static const char *to_name[] = {
		[NFIT_SPA_VOLATILE] = "volatile",
		[NFIT_SPA_PM] = "pmem",
		[NFIT_SPA_DCR] = "dimm-control-region",
		[NFIT_SPA_BDW] = "block-data-window",
		[NFIT_SPA_VDISK] = "volatile-disk",
		[NFIT_SPA_VCD] = "volatile-cd",
		[NFIT_SPA_PDISK] = "persistent-disk",
		[NFIT_SPA_PCD] = "persistent-cd",

	};

	if (type > NFIT_SPA_PCD)
		return "unknown";

	return to_name[type];
}

int nfit_spa_type(struct acpi_nfit_system_address *spa)
{
	int i;

	for (i = 0; i < NFIT_UUID_MAX; i++)
		if (guid_equal(to_nfit_uuid(i), (guid_t *)&spa->range_guid))
			return i;
	return -1;
}

static bool add_spa(struct acpi_nfit_desc *acpi_desc,
		struct nfit_table_prev *prev,
		struct acpi_nfit_system_address *spa)
{
	struct device *dev = acpi_desc->dev;
	struct nfit_spa *nfit_spa;

	if (spa->header.length != sizeof(*spa))
		return false;

	list_for_each_entry(nfit_spa, &prev->spas, list) {
		if (memcmp(nfit_spa->spa, spa, sizeof(*spa)) == 0) {
			list_move_tail(&nfit_spa->list, &acpi_desc->spas);
			return true;
		}
	}

	nfit_spa = devm_kzalloc(dev, sizeof(*nfit_spa) + sizeof(*spa),
			GFP_KERNEL);
	if (!nfit_spa)
		return false;
	INIT_LIST_HEAD(&nfit_spa->list);
	memcpy(nfit_spa->spa, spa, sizeof(*spa));
	list_add_tail(&nfit_spa->list, &acpi_desc->spas);
	dev_dbg(dev, "spa index: %d type: %s\n",
			spa->range_index,
			spa_type_name(nfit_spa_type(spa)));
	return true;
}

static bool add_memdev(struct acpi_nfit_desc *acpi_desc,
		struct nfit_table_prev *prev,
		struct acpi_nfit_memory_map *memdev)
{
	struct device *dev = acpi_desc->dev;
	struct nfit_memdev *nfit_memdev;

	if (memdev->header.length != sizeof(*memdev))
		return false;

	list_for_each_entry(nfit_memdev, &prev->memdevs, list)
		if (memcmp(nfit_memdev->memdev, memdev, sizeof(*memdev)) == 0) {
			list_move_tail(&nfit_memdev->list, &acpi_desc->memdevs);
			return true;
		}

	nfit_memdev = devm_kzalloc(dev, sizeof(*nfit_memdev) + sizeof(*memdev),
			GFP_KERNEL);
	if (!nfit_memdev)
		return false;
	INIT_LIST_HEAD(&nfit_memdev->list);
	memcpy(nfit_memdev->memdev, memdev, sizeof(*memdev));
	list_add_tail(&nfit_memdev->list, &acpi_desc->memdevs);
	dev_dbg(dev, "memdev handle: %#x spa: %d dcr: %d flags: %#x\n",
			memdev->device_handle, memdev->range_index,
			memdev->region_index, memdev->flags);
	return true;
}

int nfit_get_smbios_id(u32 device_handle, u16 *flags)
{
	struct acpi_nfit_memory_map *memdev;
	struct acpi_nfit_desc *acpi_desc;
	struct nfit_mem *nfit_mem;
	u16 physical_id;

	mutex_lock(&acpi_desc_lock);
	list_for_each_entry(acpi_desc, &acpi_descs, list) {
		mutex_lock(&acpi_desc->init_mutex);
		list_for_each_entry(nfit_mem, &acpi_desc->dimms, list) {
			memdev = __to_nfit_memdev(nfit_mem);
			if (memdev->device_handle == device_handle) {
				*flags = memdev->flags;
				physical_id = memdev->physical_id;
				mutex_unlock(&acpi_desc->init_mutex);
				mutex_unlock(&acpi_desc_lock);
				return physical_id;
			}
		}
		mutex_unlock(&acpi_desc->init_mutex);
	}
	mutex_unlock(&acpi_desc_lock);

	return -ENODEV;
}
EXPORT_SYMBOL_GPL(nfit_get_smbios_id);

/*
 * An implementation may provide a truncated control region if no block windows
 * are defined.
 */
static size_t sizeof_dcr(struct acpi_nfit_control_region *dcr)
{
	if (dcr->header.length < offsetof(struct acpi_nfit_control_region,
				window_size))
		return 0;
	if (dcr->windows)
		return sizeof(*dcr);
	return offsetof(struct acpi_nfit_control_region, window_size);
}

static bool add_dcr(struct acpi_nfit_desc *acpi_desc,
		struct nfit_table_prev *prev,
		struct acpi_nfit_control_region *dcr)
{
	struct device *dev = acpi_desc->dev;
	struct nfit_dcr *nfit_dcr;

	if (!sizeof_dcr(dcr))
		return false;

	list_for_each_entry(nfit_dcr, &prev->dcrs, list)
		if (memcmp(nfit_dcr->dcr, dcr, sizeof_dcr(dcr)) == 0) {
			list_move_tail(&nfit_dcr->list, &acpi_desc->dcrs);
			return true;
		}

	nfit_dcr = devm_kzalloc(dev, sizeof(*nfit_dcr) + sizeof(*dcr),
			GFP_KERNEL);
	if (!nfit_dcr)
		return false;
	INIT_LIST_HEAD(&nfit_dcr->list);
	memcpy(nfit_dcr->dcr, dcr, sizeof_dcr(dcr));
	list_add_tail(&nfit_dcr->list, &acpi_desc->dcrs);
	dev_dbg(dev, "dcr index: %d windows: %d\n",
			dcr->region_index, dcr->windows);
	return true;
}

static bool add_bdw(struct acpi_nfit_desc *acpi_desc,
		struct nfit_table_prev *prev,
		struct acpi_nfit_data_region *bdw)
{
	struct device *dev = acpi_desc->dev;
	struct nfit_bdw *nfit_bdw;

	if (bdw->header.length != sizeof(*bdw))
		return false;
	list_for_each_entry(nfit_bdw, &prev->bdws, list)
		if (memcmp(nfit_bdw->bdw, bdw, sizeof(*bdw)) == 0) {
			list_move_tail(&nfit_bdw->list, &acpi_desc->bdws);
			return true;
		}

	nfit_bdw = devm_kzalloc(dev, sizeof(*nfit_bdw) + sizeof(*bdw),
			GFP_KERNEL);
	if (!nfit_bdw)
		return false;
	INIT_LIST_HEAD(&nfit_bdw->list);
	memcpy(nfit_bdw->bdw, bdw, sizeof(*bdw));
	list_add_tail(&nfit_bdw->list, &acpi_desc->bdws);
	dev_dbg(dev, "bdw dcr: %d windows: %d\n",
			bdw->region_index, bdw->windows);
	return true;
}

static size_t sizeof_idt(struct acpi_nfit_interleave *idt)
{
	if (idt->header.length < sizeof(*idt))
		return 0;
	return sizeof(*idt) + sizeof(u32) * (idt->line_count - 1);
}

static bool add_idt(struct acpi_nfit_desc *acpi_desc,
		struct nfit_table_prev *prev,
		struct acpi_nfit_interleave *idt)
{
	struct device *dev = acpi_desc->dev;
	struct nfit_idt *nfit_idt;

	if (!sizeof_idt(idt))
		return false;

	list_for_each_entry(nfit_idt, &prev->idts, list) {
		if (sizeof_idt(nfit_idt->idt) != sizeof_idt(idt))
			continue;

		if (memcmp(nfit_idt->idt, idt, sizeof_idt(idt)) == 0) {
			list_move_tail(&nfit_idt->list, &acpi_desc->idts);
			return true;
		}
	}

	nfit_idt = devm_kzalloc(dev, sizeof(*nfit_idt) + sizeof_idt(idt),
			GFP_KERNEL);
	if (!nfit_idt)
		return false;
	INIT_LIST_HEAD(&nfit_idt->list);
	memcpy(nfit_idt->idt, idt, sizeof_idt(idt));
	list_add_tail(&nfit_idt->list, &acpi_desc->idts);
	dev_dbg(dev, "idt index: %d num_lines: %d\n",
			idt->interleave_index, idt->line_count);
	return true;
}

static size_t sizeof_flush(struct acpi_nfit_flush_address *flush)
{
	if (flush->header.length < sizeof(*flush))
		return 0;
	return sizeof(*flush) + sizeof(u64) * (flush->hint_count - 1);
}

static bool add_flush(struct acpi_nfit_desc *acpi_desc,
		struct nfit_table_prev *prev,
		struct acpi_nfit_flush_address *flush)
{
	struct device *dev = acpi_desc->dev;
	struct nfit_flush *nfit_flush;

	if (!sizeof_flush(flush))
		return false;

	list_for_each_entry(nfit_flush, &prev->flushes, list) {
		if (sizeof_flush(nfit_flush->flush) != sizeof_flush(flush))
			continue;

		if (memcmp(nfit_flush->flush, flush,
					sizeof_flush(flush)) == 0) {
			list_move_tail(&nfit_flush->list, &acpi_desc->flushes);
			return true;
		}
	}

	nfit_flush = devm_kzalloc(dev, sizeof(*nfit_flush)
			+ sizeof_flush(flush), GFP_KERNEL);
	if (!nfit_flush)
		return false;
	INIT_LIST_HEAD(&nfit_flush->list);
	memcpy(nfit_flush->flush, flush, sizeof_flush(flush));
	list_add_tail(&nfit_flush->list, &acpi_desc->flushes);
	dev_dbg(dev, "nfit_flush handle: %d hint_count: %d\n",
			flush->device_handle, flush->hint_count);
	return true;
}

static bool add_platform_cap(struct acpi_nfit_desc *acpi_desc,
		struct acpi_nfit_capabilities *pcap)
{
	struct device *dev = acpi_desc->dev;
	u32 mask;

	mask = (1 << (pcap->highest_capability + 1)) - 1;
	acpi_desc->platform_cap = pcap->capabilities & mask;
	dev_dbg(dev, "cap: %#x\n", acpi_desc->platform_cap);
	return true;
}

static void *add_table(struct acpi_nfit_desc *acpi_desc,
		struct nfit_table_prev *prev, void *table, const void *end)
{
	struct device *dev = acpi_desc->dev;
	struct acpi_nfit_header *hdr;
	void *err = ERR_PTR(-ENOMEM);

	if (table >= end)
		return NULL;

	hdr = table;
	if (!hdr->length) {
		dev_warn(dev, "found a zero length table '%d' parsing nfit\n",
			hdr->type);
		return NULL;
	}

	switch (hdr->type) {
	case ACPI_NFIT_TYPE_SYSTEM_ADDRESS:
		if (!add_spa(acpi_desc, prev, table))
			return err;
		break;
	case ACPI_NFIT_TYPE_MEMORY_MAP:
		if (!add_memdev(acpi_desc, prev, table))
			return err;
		break;
	case ACPI_NFIT_TYPE_CONTROL_REGION:
		if (!add_dcr(acpi_desc, prev, table))
			return err;
		break;
	case ACPI_NFIT_TYPE_DATA_REGION:
		if (!add_bdw(acpi_desc, prev, table))
			return err;
		break;
	case ACPI_NFIT_TYPE_INTERLEAVE:
		if (!add_idt(acpi_desc, prev, table))
			return err;
		break;
	case ACPI_NFIT_TYPE_FLUSH_ADDRESS:
		if (!add_flush(acpi_desc, prev, table))
			return err;
		break;
	case ACPI_NFIT_TYPE_SMBIOS:
		dev_dbg(dev, "smbios\n");
		break;
	case ACPI_NFIT_TYPE_CAPABILITIES:
		if (!add_platform_cap(acpi_desc, table))
			return err;
		break;
	default:
		dev_err(dev, "unknown table '%d' parsing nfit\n", hdr->type);
		break;
	}

	return table + hdr->length;
}

static void nfit_mem_find_spa_bdw(struct acpi_nfit_desc *acpi_desc,
		struct nfit_mem *nfit_mem)
{
	u32 device_handle = __to_nfit_memdev(nfit_mem)->device_handle;
	u16 dcr = nfit_mem->dcr->region_index;
	struct nfit_spa *nfit_spa;

	list_for_each_entry(nfit_spa, &acpi_desc->spas, list) {
		u16 range_index = nfit_spa->spa->range_index;
		int type = nfit_spa_type(nfit_spa->spa);
		struct nfit_memdev *nfit_memdev;

		if (type != NFIT_SPA_BDW)
			continue;

		list_for_each_entry(nfit_memdev, &acpi_desc->memdevs, list) {
			if (nfit_memdev->memdev->range_index != range_index)
				continue;
			if (nfit_memdev->memdev->device_handle != device_handle)
				continue;
			if (nfit_memdev->memdev->region_index != dcr)
				continue;

			nfit_mem->spa_bdw = nfit_spa->spa;
			return;
		}
	}

	dev_dbg(acpi_desc->dev, "SPA-BDW not found for SPA-DCR %d\n",
			nfit_mem->spa_dcr->range_index);
	nfit_mem->bdw = NULL;
}

static void nfit_mem_init_bdw(struct acpi_nfit_desc *acpi_desc,
		struct nfit_mem *nfit_mem, struct acpi_nfit_system_address *spa)
{
	u16 dcr = __to_nfit_memdev(nfit_mem)->region_index;
	struct nfit_memdev *nfit_memdev;
	struct nfit_bdw *nfit_bdw;
	struct nfit_idt *nfit_idt;
	u16 idt_idx, range_index;

	list_for_each_entry(nfit_bdw, &acpi_desc->bdws, list) {
		if (nfit_bdw->bdw->region_index != dcr)
			continue;
		nfit_mem->bdw = nfit_bdw->bdw;
		break;
	}

	if (!nfit_mem->bdw)
		return;

	nfit_mem_find_spa_bdw(acpi_desc, nfit_mem);

	if (!nfit_mem->spa_bdw)
		return;

	range_index = nfit_mem->spa_bdw->range_index;
	list_for_each_entry(nfit_memdev, &acpi_desc->memdevs, list) {
		if (nfit_memdev->memdev->range_index != range_index ||
				nfit_memdev->memdev->region_index != dcr)
			continue;
		nfit_mem->memdev_bdw = nfit_memdev->memdev;
		idt_idx = nfit_memdev->memdev->interleave_index;
		list_for_each_entry(nfit_idt, &acpi_desc->idts, list) {
			if (nfit_idt->idt->interleave_index != idt_idx)
				continue;
			nfit_mem->idt_bdw = nfit_idt->idt;
			break;
		}
		break;
	}
}

static int __nfit_mem_init(struct acpi_nfit_desc *acpi_desc,
		struct acpi_nfit_system_address *spa)
{
	struct nfit_mem *nfit_mem, *found;
	struct nfit_memdev *nfit_memdev;
	int type = spa ? nfit_spa_type(spa) : 0;

	switch (type) {
	case NFIT_SPA_DCR:
	case NFIT_SPA_PM:
		break;
	default:
		if (spa)
			return 0;
	}

	/*
	 * This loop runs in two modes, when a dimm is mapped the loop
	 * adds memdev associations to an existing dimm, or creates a
	 * dimm. In the unmapped dimm case this loop sweeps for memdev
	 * instances with an invalid / zero range_index and adds those
	 * dimms without spa associations.
	 */
	list_for_each_entry(nfit_memdev, &acpi_desc->memdevs, list) {
		struct nfit_flush *nfit_flush;
		struct nfit_dcr *nfit_dcr;
		u32 device_handle;
		u16 dcr;

		if (spa && nfit_memdev->memdev->range_index != spa->range_index)
			continue;
		if (!spa && nfit_memdev->memdev->range_index)
			continue;
		found = NULL;
		dcr = nfit_memdev->memdev->region_index;
		device_handle = nfit_memdev->memdev->device_handle;
		list_for_each_entry(nfit_mem, &acpi_desc->dimms, list)
			if (__to_nfit_memdev(nfit_mem)->device_handle
					== device_handle) {
				found = nfit_mem;
				break;
			}

		if (found)
			nfit_mem = found;
		else {
			nfit_mem = devm_kzalloc(acpi_desc->dev,
					sizeof(*nfit_mem), GFP_KERNEL);
			if (!nfit_mem)
				return -ENOMEM;
			INIT_LIST_HEAD(&nfit_mem->list);
			nfit_mem->acpi_desc = acpi_desc;
			list_add(&nfit_mem->list, &acpi_desc->dimms);
		}

		list_for_each_entry(nfit_dcr, &acpi_desc->dcrs, list) {
			if (nfit_dcr->dcr->region_index != dcr)
				continue;
			/*
			 * Record the control region for the dimm.  For
			 * the ACPI 6.1 case, where there are separate
			 * control regions for the pmem vs blk
			 * interfaces, be sure to record the extended
			 * blk details.
			 */
			if (!nfit_mem->dcr)
				nfit_mem->dcr = nfit_dcr->dcr;
			else if (nfit_mem->dcr->windows == 0
					&& nfit_dcr->dcr->windows)
				nfit_mem->dcr = nfit_dcr->dcr;
			break;
		}

		list_for_each_entry(nfit_flush, &acpi_desc->flushes, list) {
			struct acpi_nfit_flush_address *flush;
			u16 i;

			if (nfit_flush->flush->device_handle != device_handle)
				continue;
			nfit_mem->nfit_flush = nfit_flush;
			flush = nfit_flush->flush;
			nfit_mem->flush_wpq = devm_kcalloc(acpi_desc->dev,
					flush->hint_count,
					sizeof(struct resource),
					GFP_KERNEL);
			if (!nfit_mem->flush_wpq)
				return -ENOMEM;
			for (i = 0; i < flush->hint_count; i++) {
				struct resource *res = &nfit_mem->flush_wpq[i];

				res->start = flush->hint_address[i];
				res->end = res->start + 8 - 1;
			}
			break;
		}

		if (dcr && !nfit_mem->dcr) {
			dev_err(acpi_desc->dev, "SPA %d missing DCR %d\n",
					spa->range_index, dcr);
			return -ENODEV;
		}

		if (type == NFIT_SPA_DCR) {
			struct nfit_idt *nfit_idt;
			u16 idt_idx;

			/* multiple dimms may share a SPA when interleaved */
			nfit_mem->spa_dcr = spa;
			nfit_mem->memdev_dcr = nfit_memdev->memdev;
			idt_idx = nfit_memdev->memdev->interleave_index;
			list_for_each_entry(nfit_idt, &acpi_desc->idts, list) {
				if (nfit_idt->idt->interleave_index != idt_idx)
					continue;
				nfit_mem->idt_dcr = nfit_idt->idt;
				break;
			}
			nfit_mem_init_bdw(acpi_desc, nfit_mem, spa);
		} else if (type == NFIT_SPA_PM) {
			/*
			 * A single dimm may belong to multiple SPA-PM
			 * ranges, record at least one in addition to
			 * any SPA-DCR range.
			 */
			nfit_mem->memdev_pmem = nfit_memdev->memdev;
		} else
			nfit_mem->memdev_dcr = nfit_memdev->memdev;
	}

	return 0;
}

static int nfit_mem_cmp(void *priv, struct list_head *_a, struct list_head *_b)
{
	struct nfit_mem *a = container_of(_a, typeof(*a), list);
	struct nfit_mem *b = container_of(_b, typeof(*b), list);
	u32 handleA, handleB;

	handleA = __to_nfit_memdev(a)->device_handle;
	handleB = __to_nfit_memdev(b)->device_handle;
	if (handleA < handleB)
		return -1;
	else if (handleA > handleB)
		return 1;
	return 0;
}

static int nfit_mem_init(struct acpi_nfit_desc *acpi_desc)
{
	struct nfit_spa *nfit_spa;
	int rc;


	/*
	 * For each SPA-DCR or SPA-PMEM address range find its
	 * corresponding MEMDEV(s).  From each MEMDEV find the
	 * corresponding DCR.  Then, if we're operating on a SPA-DCR,
	 * try to find a SPA-BDW and a corresponding BDW that references
	 * the DCR.  Throw it all into an nfit_mem object.  Note, that
	 * BDWs are optional.
	 */
	list_for_each_entry(nfit_spa, &acpi_desc->spas, list) {
		rc = __nfit_mem_init(acpi_desc, nfit_spa->spa);
		if (rc)
			return rc;
	}

	/*
	 * If a DIMM has failed to be mapped into SPA there will be no
	 * SPA entries above. Find and register all the unmapped DIMMs
	 * for reporting and recovery purposes.
	 */
	rc = __nfit_mem_init(acpi_desc, NULL);
	if (rc)
		return rc;

	list_sort(NULL, &acpi_desc->dimms, nfit_mem_cmp);

	return 0;
}

static ssize_t bus_dsm_mask_show(struct device *dev,
		struct device_attribute *attr, char *buf)
{
	struct nvdimm_bus *nvdimm_bus = to_nvdimm_bus(dev);
	struct nvdimm_bus_descriptor *nd_desc = to_nd_desc(nvdimm_bus);

	return sprintf(buf, "%#lx\n", nd_desc->bus_dsm_mask);
}
static struct device_attribute dev_attr_bus_dsm_mask =
		__ATTR(dsm_mask, 0444, bus_dsm_mask_show, NULL);

static ssize_t revision_show(struct device *dev,
		struct device_attribute *attr, char *buf)
{
	struct nvdimm_bus *nvdimm_bus = to_nvdimm_bus(dev);
	struct nvdimm_bus_descriptor *nd_desc = to_nd_desc(nvdimm_bus);
	struct acpi_nfit_desc *acpi_desc = to_acpi_desc(nd_desc);

	return sprintf(buf, "%d\n", acpi_desc->acpi_header.revision);
}
static DEVICE_ATTR_RO(revision);

static ssize_t hw_error_scrub_show(struct device *dev,
		struct device_attribute *attr, char *buf)
{
	struct nvdimm_bus *nvdimm_bus = to_nvdimm_bus(dev);
	struct nvdimm_bus_descriptor *nd_desc = to_nd_desc(nvdimm_bus);
	struct acpi_nfit_desc *acpi_desc = to_acpi_desc(nd_desc);

	return sprintf(buf, "%d\n", acpi_desc->scrub_mode);
}

/*
 * The 'hw_error_scrub' attribute can have the following values written to it:
 * '0': Switch to the default mode where an exception will only insert
 *      the address of the memory error into the poison and badblocks lists.
 * '1': Enable a full scrub to happen if an exception for a memory error is
 *      received.
 */
static ssize_t hw_error_scrub_store(struct device *dev,
		struct device_attribute *attr, const char *buf, size_t size)
{
	struct nvdimm_bus_descriptor *nd_desc;
	ssize_t rc;
	long val;

	rc = kstrtol(buf, 0, &val);
	if (rc)
		return rc;

	device_lock(dev);
	nd_desc = dev_get_drvdata(dev);
	if (nd_desc) {
		struct acpi_nfit_desc *acpi_desc = to_acpi_desc(nd_desc);

		switch (val) {
		case HW_ERROR_SCRUB_ON:
			acpi_desc->scrub_mode = HW_ERROR_SCRUB_ON;
			break;
		case HW_ERROR_SCRUB_OFF:
			acpi_desc->scrub_mode = HW_ERROR_SCRUB_OFF;
			break;
		default:
			rc = -EINVAL;
			break;
		}
	}
	device_unlock(dev);
	if (rc)
		return rc;
	return size;
}
static DEVICE_ATTR_RW(hw_error_scrub);

/*
 * This shows the number of full Address Range Scrubs that have been
 * completed since driver load time. Userspace can wait on this using
 * select/poll etc. A '+' at the end indicates an ARS is in progress
 */
static ssize_t scrub_show(struct device *dev,
		struct device_attribute *attr, char *buf)
{
	struct nvdimm_bus_descriptor *nd_desc;
	ssize_t rc = -ENXIO;

	device_lock(dev);
	nd_desc = dev_get_drvdata(dev);
	if (nd_desc) {
		struct acpi_nfit_desc *acpi_desc = to_acpi_desc(nd_desc);

		mutex_lock(&acpi_desc->init_mutex);
		rc = sprintf(buf, "%d%s", acpi_desc->scrub_count,
				acpi_desc->scrub_busy
				&& !acpi_desc->cancel ? "+\n" : "\n");
		mutex_unlock(&acpi_desc->init_mutex);
	}
	device_unlock(dev);
	return rc;
}

static ssize_t scrub_store(struct device *dev,
		struct device_attribute *attr, const char *buf, size_t size)
{
	struct nvdimm_bus_descriptor *nd_desc;
	ssize_t rc;
	long val;

	rc = kstrtol(buf, 0, &val);
	if (rc)
		return rc;
	if (val != 1)
		return -EINVAL;

	device_lock(dev);
	nd_desc = dev_get_drvdata(dev);
	if (nd_desc) {
		struct acpi_nfit_desc *acpi_desc = to_acpi_desc(nd_desc);

		rc = acpi_nfit_ars_rescan(acpi_desc, ARS_REQ_LONG);
	}
	device_unlock(dev);
	if (rc)
		return rc;
	return size;
}
static DEVICE_ATTR_RW(scrub);

static bool ars_supported(struct nvdimm_bus *nvdimm_bus)
{
	struct nvdimm_bus_descriptor *nd_desc = to_nd_desc(nvdimm_bus);
	const unsigned long mask = 1 << ND_CMD_ARS_CAP | 1 << ND_CMD_ARS_START
		| 1 << ND_CMD_ARS_STATUS;

	return (nd_desc->cmd_mask & mask) == mask;
}

static umode_t nfit_visible(struct kobject *kobj, struct attribute *a, int n)
{
	struct device *dev = container_of(kobj, struct device, kobj);
	struct nvdimm_bus *nvdimm_bus = to_nvdimm_bus(dev);

	if (a == &dev_attr_scrub.attr && !ars_supported(nvdimm_bus))
		return 0;
	return a->mode;
}

static struct attribute *acpi_nfit_attributes[] = {
	&dev_attr_revision.attr,
	&dev_attr_scrub.attr,
	&dev_attr_hw_error_scrub.attr,
	&dev_attr_bus_dsm_mask.attr,
	NULL,
};

static const struct attribute_group acpi_nfit_attribute_group = {
	.name = "nfit",
	.attrs = acpi_nfit_attributes,
	.is_visible = nfit_visible,
};

static const struct attribute_group *acpi_nfit_attribute_groups[] = {
	&nvdimm_bus_attribute_group,
	&acpi_nfit_attribute_group,
	NULL,
};

static struct acpi_nfit_memory_map *to_nfit_memdev(struct device *dev)
{
	struct nvdimm *nvdimm = to_nvdimm(dev);
	struct nfit_mem *nfit_mem = nvdimm_provider_data(nvdimm);

	return __to_nfit_memdev(nfit_mem);
}

static struct acpi_nfit_control_region *to_nfit_dcr(struct device *dev)
{
	struct nvdimm *nvdimm = to_nvdimm(dev);
	struct nfit_mem *nfit_mem = nvdimm_provider_data(nvdimm);

	return nfit_mem->dcr;
}

static ssize_t handle_show(struct device *dev,
		struct device_attribute *attr, char *buf)
{
	struct acpi_nfit_memory_map *memdev = to_nfit_memdev(dev);

	return sprintf(buf, "%#x\n", memdev->device_handle);
}
static DEVICE_ATTR_RO(handle);

static ssize_t phys_id_show(struct device *dev,
		struct device_attribute *attr, char *buf)
{
	struct acpi_nfit_memory_map *memdev = to_nfit_memdev(dev);

	return sprintf(buf, "%#x\n", memdev->physical_id);
}
static DEVICE_ATTR_RO(phys_id);

static ssize_t vendor_show(struct device *dev,
		struct device_attribute *attr, char *buf)
{
	struct acpi_nfit_control_region *dcr = to_nfit_dcr(dev);

	return sprintf(buf, "0x%04x\n", be16_to_cpu(dcr->vendor_id));
}
static DEVICE_ATTR_RO(vendor);

static ssize_t rev_id_show(struct device *dev,
		struct device_attribute *attr, char *buf)
{
	struct acpi_nfit_control_region *dcr = to_nfit_dcr(dev);

	return sprintf(buf, "0x%04x\n", be16_to_cpu(dcr->revision_id));
}
static DEVICE_ATTR_RO(rev_id);

static ssize_t device_show(struct device *dev,
		struct device_attribute *attr, char *buf)
{
	struct acpi_nfit_control_region *dcr = to_nfit_dcr(dev);

	return sprintf(buf, "0x%04x\n", be16_to_cpu(dcr->device_id));
}
static DEVICE_ATTR_RO(device);

static ssize_t subsystem_vendor_show(struct device *dev,
		struct device_attribute *attr, char *buf)
{
	struct acpi_nfit_control_region *dcr = to_nfit_dcr(dev);

	return sprintf(buf, "0x%04x\n", be16_to_cpu(dcr->subsystem_vendor_id));
}
static DEVICE_ATTR_RO(subsystem_vendor);

static ssize_t subsystem_rev_id_show(struct device *dev,
		struct device_attribute *attr, char *buf)
{
	struct acpi_nfit_control_region *dcr = to_nfit_dcr(dev);

	return sprintf(buf, "0x%04x\n",
			be16_to_cpu(dcr->subsystem_revision_id));
}
static DEVICE_ATTR_RO(subsystem_rev_id);

static ssize_t subsystem_device_show(struct device *dev,
		struct device_attribute *attr, char *buf)
{
	struct acpi_nfit_control_region *dcr = to_nfit_dcr(dev);

	return sprintf(buf, "0x%04x\n", be16_to_cpu(dcr->subsystem_device_id));
}
static DEVICE_ATTR_RO(subsystem_device);

static int num_nvdimm_formats(struct nvdimm *nvdimm)
{
	struct nfit_mem *nfit_mem = nvdimm_provider_data(nvdimm);
	int formats = 0;

	if (nfit_mem->memdev_pmem)
		formats++;
	if (nfit_mem->memdev_bdw)
		formats++;
	return formats;
}

static ssize_t format_show(struct device *dev,
		struct device_attribute *attr, char *buf)
{
	struct acpi_nfit_control_region *dcr = to_nfit_dcr(dev);

	return sprintf(buf, "0x%04x\n", le16_to_cpu(dcr->code));
}
static DEVICE_ATTR_RO(format);

static ssize_t format1_show(struct device *dev,
		struct device_attribute *attr, char *buf)
{
	u32 handle;
	ssize_t rc = -ENXIO;
	struct nfit_mem *nfit_mem;
	struct nfit_memdev *nfit_memdev;
	struct acpi_nfit_desc *acpi_desc;
	struct nvdimm *nvdimm = to_nvdimm(dev);
	struct acpi_nfit_control_region *dcr = to_nfit_dcr(dev);

	nfit_mem = nvdimm_provider_data(nvdimm);
	acpi_desc = nfit_mem->acpi_desc;
	handle = to_nfit_memdev(dev)->device_handle;

	/* assumes DIMMs have at most 2 published interface codes */
	mutex_lock(&acpi_desc->init_mutex);
	list_for_each_entry(nfit_memdev, &acpi_desc->memdevs, list) {
		struct acpi_nfit_memory_map *memdev = nfit_memdev->memdev;
		struct nfit_dcr *nfit_dcr;

		if (memdev->device_handle != handle)
			continue;

		list_for_each_entry(nfit_dcr, &acpi_desc->dcrs, list) {
			if (nfit_dcr->dcr->region_index != memdev->region_index)
				continue;
			if (nfit_dcr->dcr->code == dcr->code)
				continue;
			rc = sprintf(buf, "0x%04x\n",
					le16_to_cpu(nfit_dcr->dcr->code));
			break;
		}
		if (rc != ENXIO)
			break;
	}
	mutex_unlock(&acpi_desc->init_mutex);
	return rc;
}
static DEVICE_ATTR_RO(format1);

static ssize_t formats_show(struct device *dev,
		struct device_attribute *attr, char *buf)
{
	struct nvdimm *nvdimm = to_nvdimm(dev);

	return sprintf(buf, "%d\n", num_nvdimm_formats(nvdimm));
}
static DEVICE_ATTR_RO(formats);

static ssize_t serial_show(struct device *dev,
		struct device_attribute *attr, char *buf)
{
	struct acpi_nfit_control_region *dcr = to_nfit_dcr(dev);

	return sprintf(buf, "0x%08x\n", be32_to_cpu(dcr->serial_number));
}
static DEVICE_ATTR_RO(serial);

static ssize_t family_show(struct device *dev,
		struct device_attribute *attr, char *buf)
{
	struct nvdimm *nvdimm = to_nvdimm(dev);
	struct nfit_mem *nfit_mem = nvdimm_provider_data(nvdimm);

	if (nfit_mem->family < 0)
		return -ENXIO;
	return sprintf(buf, "%d\n", nfit_mem->family);
}
static DEVICE_ATTR_RO(family);

static ssize_t dsm_mask_show(struct device *dev,
		struct device_attribute *attr, char *buf)
{
	struct nvdimm *nvdimm = to_nvdimm(dev);
	struct nfit_mem *nfit_mem = nvdimm_provider_data(nvdimm);

	if (nfit_mem->family < 0)
		return -ENXIO;
	return sprintf(buf, "%#lx\n", nfit_mem->dsm_mask);
}
static DEVICE_ATTR_RO(dsm_mask);

static ssize_t flags_show(struct device *dev,
		struct device_attribute *attr, char *buf)
{
	struct nvdimm *nvdimm = to_nvdimm(dev);
	struct nfit_mem *nfit_mem = nvdimm_provider_data(nvdimm);
	u16 flags = __to_nfit_memdev(nfit_mem)->flags;

	if (test_bit(NFIT_MEM_DIRTY, &nfit_mem->flags))
		flags |= ACPI_NFIT_MEM_FLUSH_FAILED;

	return sprintf(buf, "%s%s%s%s%s%s%s\n",
		flags & ACPI_NFIT_MEM_SAVE_FAILED ? "save_fail " : "",
		flags & ACPI_NFIT_MEM_RESTORE_FAILED ? "restore_fail " : "",
		flags & ACPI_NFIT_MEM_FLUSH_FAILED ? "flush_fail " : "",
		flags & ACPI_NFIT_MEM_NOT_ARMED ? "not_armed " : "",
		flags & ACPI_NFIT_MEM_HEALTH_OBSERVED ? "smart_event " : "",
		flags & ACPI_NFIT_MEM_MAP_FAILED ? "map_fail " : "",
		flags & ACPI_NFIT_MEM_HEALTH_ENABLED ? "smart_notify " : "");
}
static DEVICE_ATTR_RO(flags);

static ssize_t id_show(struct device *dev,
		struct device_attribute *attr, char *buf)
{
	struct nvdimm *nvdimm = to_nvdimm(dev);
	struct nfit_mem *nfit_mem = nvdimm_provider_data(nvdimm);

	return sprintf(buf, "%s\n", nfit_mem->id);
}
static DEVICE_ATTR_RO(id);

static ssize_t dirty_shutdown_show(struct device *dev,
		struct device_attribute *attr, char *buf)
{
	struct nvdimm *nvdimm = to_nvdimm(dev);
	struct nfit_mem *nfit_mem = nvdimm_provider_data(nvdimm);

	return sprintf(buf, "%d\n", nfit_mem->dirty_shutdown);
}
static DEVICE_ATTR_RO(dirty_shutdown);

static struct attribute *acpi_nfit_dimm_attributes[] = {
	&dev_attr_handle.attr,
	&dev_attr_phys_id.attr,
	&dev_attr_vendor.attr,
	&dev_attr_device.attr,
	&dev_attr_rev_id.attr,
	&dev_attr_subsystem_vendor.attr,
	&dev_attr_subsystem_device.attr,
	&dev_attr_subsystem_rev_id.attr,
	&dev_attr_format.attr,
	&dev_attr_formats.attr,
	&dev_attr_format1.attr,
	&dev_attr_serial.attr,
	&dev_attr_flags.attr,
	&dev_attr_id.attr,
	&dev_attr_family.attr,
	&dev_attr_dsm_mask.attr,
	&dev_attr_dirty_shutdown.attr,
	NULL,
};

static umode_t acpi_nfit_dimm_attr_visible(struct kobject *kobj,
		struct attribute *a, int n)
{
	struct device *dev = container_of(kobj, struct device, kobj);
	struct nvdimm *nvdimm = to_nvdimm(dev);
	struct nfit_mem *nfit_mem = nvdimm_provider_data(nvdimm);

	if (!to_nfit_dcr(dev)) {
		/* Without a dcr only the memdev attributes can be surfaced */
		if (a == &dev_attr_handle.attr || a == &dev_attr_phys_id.attr
				|| a == &dev_attr_flags.attr
				|| a == &dev_attr_family.attr
				|| a == &dev_attr_dsm_mask.attr)
			return a->mode;
		return 0;
	}

	if (a == &dev_attr_format1.attr && num_nvdimm_formats(nvdimm) <= 1)
		return 0;

	if (!test_bit(NFIT_MEM_DIRTY_COUNT, &nfit_mem->flags)
			&& a == &dev_attr_dirty_shutdown.attr)
		return 0;

	return a->mode;
}

static const struct attribute_group acpi_nfit_dimm_attribute_group = {
	.name = "nfit",
	.attrs = acpi_nfit_dimm_attributes,
	.is_visible = acpi_nfit_dimm_attr_visible,
};

static const struct attribute_group *acpi_nfit_dimm_attribute_groups[] = {
	&nvdimm_attribute_group,
	&nd_device_attribute_group,
	&acpi_nfit_dimm_attribute_group,
	NULL,
};

static struct nvdimm *acpi_nfit_dimm_by_handle(struct acpi_nfit_desc *acpi_desc,
		u32 device_handle)
{
	struct nfit_mem *nfit_mem;

	list_for_each_entry(nfit_mem, &acpi_desc->dimms, list)
		if (__to_nfit_memdev(nfit_mem)->device_handle == device_handle)
			return nfit_mem->nvdimm;

	return NULL;
}

void __acpi_nvdimm_notify(struct device *dev, u32 event)
{
	struct nfit_mem *nfit_mem;
	struct acpi_nfit_desc *acpi_desc;

	dev_dbg(dev->parent, "%s: event: %d\n", dev_name(dev),
			event);

	if (event != NFIT_NOTIFY_DIMM_HEALTH) {
		dev_dbg(dev->parent, "%s: unknown event: %d\n", dev_name(dev),
				event);
		return;
	}

	acpi_desc = dev_get_drvdata(dev->parent);
	if (!acpi_desc)
		return;

	/*
	 * If we successfully retrieved acpi_desc, then we know nfit_mem data
	 * is still valid.
	 */
	nfit_mem = dev_get_drvdata(dev);
	if (nfit_mem && nfit_mem->flags_attr)
		sysfs_notify_dirent(nfit_mem->flags_attr);
}
EXPORT_SYMBOL_GPL(__acpi_nvdimm_notify);

static void acpi_nvdimm_notify(acpi_handle handle, u32 event, void *data)
{
	struct acpi_device *adev = data;
	struct device *dev = &adev->dev;

	device_lock(dev->parent);
	__acpi_nvdimm_notify(dev, event);
	device_unlock(dev->parent);
}

static bool acpi_nvdimm_has_method(struct acpi_device *adev, char *method)
{
	acpi_handle handle;
	acpi_status status;

	status = acpi_get_handle(adev->handle, method, &handle);

	if (ACPI_SUCCESS(status))
		return true;
	return false;
}

__weak void nfit_intel_shutdown_status(struct nfit_mem *nfit_mem)
{
	struct nd_intel_smart smart = { 0 };
	union acpi_object in_buf = {
		.type = ACPI_TYPE_BUFFER,
		.buffer.pointer = (char *) &smart,
		.buffer.length = sizeof(smart),
	};
	union acpi_object in_obj = {
		.type = ACPI_TYPE_PACKAGE,
		.package.count = 1,
		.package.elements = &in_buf,
	};
	const u8 func = ND_INTEL_SMART;
	const guid_t *guid = to_nfit_uuid(nfit_mem->family);
	u8 revid = nfit_dsm_revid(nfit_mem->family, func);
	struct acpi_device *adev = nfit_mem->adev;
	acpi_handle handle = adev->handle;
	union acpi_object *out_obj;

	if ((nfit_mem->dsm_mask & (1 << func)) == 0)
		return;

	out_obj = acpi_evaluate_dsm(handle, guid, revid, func, &in_obj);
	if (!out_obj)
		return;

	if (smart.flags & ND_INTEL_SMART_SHUTDOWN_VALID) {
		if (smart.shutdown_state)
			set_bit(NFIT_MEM_DIRTY, &nfit_mem->flags);
	}

	if (smart.flags & ND_INTEL_SMART_SHUTDOWN_COUNT_VALID) {
		set_bit(NFIT_MEM_DIRTY_COUNT, &nfit_mem->flags);
		nfit_mem->dirty_shutdown = smart.shutdown_count;
	}
	ACPI_FREE(out_obj);
}

static void populate_shutdown_status(struct nfit_mem *nfit_mem)
{
	/*
	 * For DIMMs that provide a dynamic facility to retrieve a
	 * dirty-shutdown status and/or a dirty-shutdown count, cache
	 * these values in nfit_mem.
	 */
	if (nfit_mem->family == NVDIMM_FAMILY_INTEL)
		nfit_intel_shutdown_status(nfit_mem);
}

static int acpi_nfit_add_dimm(struct acpi_nfit_desc *acpi_desc,
		struct nfit_mem *nfit_mem, u32 device_handle)
{
	struct acpi_device *adev, *adev_dimm;
	struct device *dev = acpi_desc->dev;
	unsigned long dsm_mask, label_mask;
	const guid_t *guid;
	int i;
	int family = -1;
	struct acpi_nfit_control_region *dcr = nfit_mem->dcr;

	/* nfit test assumes 1:1 relationship between commands and dsms */
	nfit_mem->dsm_mask = acpi_desc->dimm_cmd_force_en;
	nfit_mem->family = NVDIMM_FAMILY_INTEL;

	if (dcr->valid_fields & ACPI_NFIT_CONTROL_MFG_INFO_VALID)
		sprintf(nfit_mem->id, "%04x-%02x-%04x-%08x",
				be16_to_cpu(dcr->vendor_id),
				dcr->manufacturing_location,
				be16_to_cpu(dcr->manufacturing_date),
				be32_to_cpu(dcr->serial_number));
	else
		sprintf(nfit_mem->id, "%04x-%08x",
				be16_to_cpu(dcr->vendor_id),
				be32_to_cpu(dcr->serial_number));

	adev = to_acpi_dev(acpi_desc);
	if (!adev) {
		/* unit test case */
		populate_shutdown_status(nfit_mem);
		return 0;
	}

	adev_dimm = acpi_find_child_device(adev, device_handle, false);
	nfit_mem->adev = adev_dimm;
	if (!adev_dimm) {
		dev_err(dev, "no ACPI.NFIT device with _ADR %#x, disabling...\n",
				device_handle);
		return force_enable_dimms ? 0 : -ENODEV;
	}

	if (ACPI_FAILURE(acpi_install_notify_handler(adev_dimm->handle,
		ACPI_DEVICE_NOTIFY, acpi_nvdimm_notify, adev_dimm))) {
		dev_err(dev, "%s: notification registration failed\n",
				dev_name(&adev_dimm->dev));
		return -ENXIO;
	}
	/*
	 * Record nfit_mem for the notification path to track back to
	 * the nfit sysfs attributes for this dimm device object.
	 */
	dev_set_drvdata(&adev_dimm->dev, nfit_mem);

	/*
	 * Until standardization materializes we need to consider 4
	 * different command sets.  Note, that checking for function0 (bit0)
	 * tells us if any commands are reachable through this GUID.
	 */
	for (i = 0; i <= NVDIMM_FAMILY_MAX; i++)
		if (acpi_check_dsm(adev_dimm->handle, to_nfit_uuid(i), 1, 1))
			if (family < 0 || i == default_dsm_family)
				family = i;

	/* limit the supported commands to those that are publicly documented */
	nfit_mem->family = family;
	if (override_dsm_mask && !disable_vendor_specific)
		dsm_mask = override_dsm_mask;
	else if (nfit_mem->family == NVDIMM_FAMILY_INTEL) {
		dsm_mask = NVDIMM_INTEL_CMDMASK;
		if (disable_vendor_specific)
			dsm_mask &= ~(1 << ND_CMD_VENDOR);
	} else if (nfit_mem->family == NVDIMM_FAMILY_HPE1) {
		dsm_mask = 0x1c3c76;
	} else if (nfit_mem->family == NVDIMM_FAMILY_HPE2) {
		dsm_mask = 0x1fe;
		if (disable_vendor_specific)
			dsm_mask &= ~(1 << 8);
	} else if (nfit_mem->family == NVDIMM_FAMILY_MSFT) {
		dsm_mask = 0xffffffff;
	} else {
		dev_dbg(dev, "unknown dimm command family\n");
		nfit_mem->family = -1;
		/* DSMs are optional, continue loading the driver... */
		return 0;
	}

	/*
	 * Function 0 is the command interrogation function, don't
	 * export it to potential userspace use, and enable it to be
	 * used as an error value in acpi_nfit_ctl().
	 */
	dsm_mask &= ~1UL;

	guid = to_nfit_uuid(nfit_mem->family);
	for_each_set_bit(i, &dsm_mask, BITS_PER_LONG)
		if (acpi_check_dsm(adev_dimm->handle, guid,
					nfit_dsm_revid(nfit_mem->family, i),
					1ULL << i))
			set_bit(i, &nfit_mem->dsm_mask);

	/*
	 * Prefer the NVDIMM_FAMILY_INTEL label read commands if present
	 * due to their better semantics handling locked capacity.
	 */
	label_mask = 1 << ND_CMD_GET_CONFIG_SIZE | 1 << ND_CMD_GET_CONFIG_DATA
		| 1 << ND_CMD_SET_CONFIG_DATA;
	if (family == NVDIMM_FAMILY_INTEL
			&& (dsm_mask & label_mask) == label_mask)
		return 0;

	if (acpi_nvdimm_has_method(adev_dimm, "_LSI")
			&& acpi_nvdimm_has_method(adev_dimm, "_LSR")) {
		dev_dbg(dev, "%s: has _LSR\n", dev_name(&adev_dimm->dev));
		set_bit(NFIT_MEM_LSR, &nfit_mem->flags);
	}

	if (test_bit(NFIT_MEM_LSR, &nfit_mem->flags)
			&& acpi_nvdimm_has_method(adev_dimm, "_LSW")) {
		dev_dbg(dev, "%s: has _LSW\n", dev_name(&adev_dimm->dev));
		set_bit(NFIT_MEM_LSW, &nfit_mem->flags);
	}

	populate_shutdown_status(nfit_mem);

	return 0;
}

static void shutdown_dimm_notify(void *data)
{
	struct acpi_nfit_desc *acpi_desc = data;
	struct nfit_mem *nfit_mem;

	mutex_lock(&acpi_desc->init_mutex);
	/*
	 * Clear out the nfit_mem->flags_attr and shut down dimm event
	 * notifications.
	 */
	list_for_each_entry(nfit_mem, &acpi_desc->dimms, list) {
		struct acpi_device *adev_dimm = nfit_mem->adev;

		if (nfit_mem->flags_attr) {
			sysfs_put(nfit_mem->flags_attr);
			nfit_mem->flags_attr = NULL;
		}
		if (adev_dimm) {
			acpi_remove_notify_handler(adev_dimm->handle,
					ACPI_DEVICE_NOTIFY, acpi_nvdimm_notify);
			dev_set_drvdata(&adev_dimm->dev, NULL);
		}
	}
	mutex_unlock(&acpi_desc->init_mutex);
}

static const struct nvdimm_security_ops *acpi_nfit_get_security_ops(int family)
{
	switch (family) {
	case NVDIMM_FAMILY_INTEL:
		return intel_security_ops;
	default:
		return NULL;
	}
}

static int acpi_nfit_register_dimms(struct acpi_nfit_desc *acpi_desc)
{
	struct nfit_mem *nfit_mem;
	int dimm_count = 0, rc;
	struct nvdimm *nvdimm;

	list_for_each_entry(nfit_mem, &acpi_desc->dimms, list) {
		struct acpi_nfit_flush_address *flush;
		unsigned long flags = 0, cmd_mask;
		struct nfit_memdev *nfit_memdev;
		u32 device_handle;
		u16 mem_flags;

		device_handle = __to_nfit_memdev(nfit_mem)->device_handle;
		nvdimm = acpi_nfit_dimm_by_handle(acpi_desc, device_handle);
		if (nvdimm) {
			dimm_count++;
			continue;
		}

		if (nfit_mem->bdw && nfit_mem->memdev_pmem)
			set_bit(NDD_ALIASING, &flags);

		/* collate flags across all memdevs for this dimm */
		list_for_each_entry(nfit_memdev, &acpi_desc->memdevs, list) {
			struct acpi_nfit_memory_map *dimm_memdev;

			dimm_memdev = __to_nfit_memdev(nfit_mem);
			if (dimm_memdev->device_handle
					!= nfit_memdev->memdev->device_handle)
				continue;
			dimm_memdev->flags |= nfit_memdev->memdev->flags;
		}

		mem_flags = __to_nfit_memdev(nfit_mem)->flags;
		if (mem_flags & ACPI_NFIT_MEM_NOT_ARMED)
			set_bit(NDD_UNARMED, &flags);

		rc = acpi_nfit_add_dimm(acpi_desc, nfit_mem, device_handle);
		if (rc)
			continue;

		/*
		 * TODO: provide translation for non-NVDIMM_FAMILY_INTEL
		 * devices (i.e. from nd_cmd to acpi_dsm) to standardize the
		 * userspace interface.
		 */
		cmd_mask = 1UL << ND_CMD_CALL;
		if (nfit_mem->family == NVDIMM_FAMILY_INTEL) {
			/*
			 * These commands have a 1:1 correspondence
			 * between DSM payload and libnvdimm ioctl
			 * payload format.
			 */
			cmd_mask |= nfit_mem->dsm_mask & NVDIMM_STANDARD_CMDMASK;
		}

		if (test_bit(NFIT_MEM_LSR, &nfit_mem->flags)) {
			set_bit(ND_CMD_GET_CONFIG_SIZE, &cmd_mask);
			set_bit(ND_CMD_GET_CONFIG_DATA, &cmd_mask);
		}
		if (test_bit(NFIT_MEM_LSW, &nfit_mem->flags))
			set_bit(ND_CMD_SET_CONFIG_DATA, &cmd_mask);

		flush = nfit_mem->nfit_flush ? nfit_mem->nfit_flush->flush
			: NULL;
		nvdimm = __nvdimm_create(acpi_desc->nvdimm_bus, nfit_mem,
				acpi_nfit_dimm_attribute_groups,
				flags, cmd_mask, flush ? flush->hint_count : 0,
				nfit_mem->flush_wpq, &nfit_mem->id[0],
				acpi_nfit_get_security_ops(nfit_mem->family));
		if (!nvdimm)
			return -ENOMEM;

		nfit_mem->nvdimm = nvdimm;
		dimm_count++;

		if ((mem_flags & ACPI_NFIT_MEM_FAILED_MASK) == 0)
			continue;

		dev_info(acpi_desc->dev, "%s flags:%s%s%s%s%s\n",
				nvdimm_name(nvdimm),
		  mem_flags & ACPI_NFIT_MEM_SAVE_FAILED ? " save_fail" : "",
		  mem_flags & ACPI_NFIT_MEM_RESTORE_FAILED ? " restore_fail":"",
		  mem_flags & ACPI_NFIT_MEM_FLUSH_FAILED ? " flush_fail" : "",
		  mem_flags & ACPI_NFIT_MEM_NOT_ARMED ? " not_armed" : "",
		  mem_flags & ACPI_NFIT_MEM_MAP_FAILED ? " map_fail" : "");

	}

	rc = nvdimm_bus_check_dimm_count(acpi_desc->nvdimm_bus, dimm_count);
	if (rc)
		return rc;

	/*
	 * Now that dimms are successfully registered, and async registration
	 * is flushed, attempt to enable event notification.
	 */
	list_for_each_entry(nfit_mem, &acpi_desc->dimms, list) {
		struct kernfs_node *nfit_kernfs;

		nvdimm = nfit_mem->nvdimm;
		if (!nvdimm)
			continue;

		rc = nvdimm_security_setup_events(nvdimm);
		if (rc < 0)
			dev_warn(acpi_desc->dev,
				"security event setup failed: %d\n", rc);

		nfit_kernfs = sysfs_get_dirent(nvdimm_kobj(nvdimm)->sd, "nfit");
		if (nfit_kernfs)
			nfit_mem->flags_attr = sysfs_get_dirent(nfit_kernfs,
					"flags");
		sysfs_put(nfit_kernfs);
		if (!nfit_mem->flags_attr)
			dev_warn(acpi_desc->dev, "%s: notifications disabled\n",
					nvdimm_name(nvdimm));
	}

	return devm_add_action_or_reset(acpi_desc->dev, shutdown_dimm_notify,
			acpi_desc);
}

/*
 * These constants are private because there are no kernel consumers of
 * these commands.
 */
enum nfit_aux_cmds {
        NFIT_CMD_TRANSLATE_SPA = 5,
        NFIT_CMD_ARS_INJECT_SET = 7,
        NFIT_CMD_ARS_INJECT_CLEAR = 8,
        NFIT_CMD_ARS_INJECT_GET = 9,
};

static void acpi_nfit_init_dsms(struct acpi_nfit_desc *acpi_desc)
{
	struct nvdimm_bus_descriptor *nd_desc = &acpi_desc->nd_desc;
	const guid_t *guid = to_nfit_uuid(NFIT_DEV_BUS);
	struct acpi_device *adev;
	unsigned long dsm_mask;
	int i;

	nd_desc->cmd_mask = acpi_desc->bus_cmd_force_en;
	nd_desc->bus_dsm_mask = acpi_desc->bus_nfit_cmd_force_en;
	adev = to_acpi_dev(acpi_desc);
	if (!adev)
		return;

	for (i = ND_CMD_ARS_CAP; i <= ND_CMD_CLEAR_ERROR; i++)
		if (acpi_check_dsm(adev->handle, guid, 1, 1ULL << i))
			set_bit(i, &nd_desc->cmd_mask);
	set_bit(ND_CMD_CALL, &nd_desc->cmd_mask);

	dsm_mask =
		(1 << ND_CMD_ARS_CAP) |
		(1 << ND_CMD_ARS_START) |
		(1 << ND_CMD_ARS_STATUS) |
		(1 << ND_CMD_CLEAR_ERROR) |
		(1 << NFIT_CMD_TRANSLATE_SPA) |
		(1 << NFIT_CMD_ARS_INJECT_SET) |
		(1 << NFIT_CMD_ARS_INJECT_CLEAR) |
		(1 << NFIT_CMD_ARS_INJECT_GET);
	for_each_set_bit(i, &dsm_mask, BITS_PER_LONG)
		if (acpi_check_dsm(adev->handle, guid, 1, 1ULL << i))
			set_bit(i, &nd_desc->bus_dsm_mask);
}

static ssize_t range_index_show(struct device *dev,
		struct device_attribute *attr, char *buf)
{
	struct nd_region *nd_region = to_nd_region(dev);
	struct nfit_spa *nfit_spa = nd_region_provider_data(nd_region);

	return sprintf(buf, "%d\n", nfit_spa->spa->range_index);
}
static DEVICE_ATTR_RO(range_index);

static struct attribute *acpi_nfit_region_attributes[] = {
	&dev_attr_range_index.attr,
	NULL,
};

static const struct attribute_group acpi_nfit_region_attribute_group = {
	.name = "nfit",
	.attrs = acpi_nfit_region_attributes,
};

static const struct attribute_group *acpi_nfit_region_attribute_groups[] = {
	&nd_region_attribute_group,
	&nd_mapping_attribute_group,
	&nd_device_attribute_group,
	&nd_numa_attribute_group,
	&acpi_nfit_region_attribute_group,
	NULL,
};

/* enough info to uniquely specify an interleave set */
struct nfit_set_info {
	struct nfit_set_info_map {
		u64 region_offset;
		u32 serial_number;
		u32 pad;
	} mapping[0];
};

struct nfit_set_info2 {
	struct nfit_set_info_map2 {
		u64 region_offset;
		u32 serial_number;
		u16 vendor_id;
		u16 manufacturing_date;
		u8  manufacturing_location;
		u8  reserved[31];
	} mapping[0];
};

static size_t sizeof_nfit_set_info(int num_mappings)
{
	return sizeof(struct nfit_set_info)
		+ num_mappings * sizeof(struct nfit_set_info_map);
}

static size_t sizeof_nfit_set_info2(int num_mappings)
{
	return sizeof(struct nfit_set_info2)
		+ num_mappings * sizeof(struct nfit_set_info_map2);
}

static int cmp_map_compat(const void *m0, const void *m1)
{
	const struct nfit_set_info_map *map0 = m0;
	const struct nfit_set_info_map *map1 = m1;

	return memcmp(&map0->region_offset, &map1->region_offset,
			sizeof(u64));
}

static int cmp_map(const void *m0, const void *m1)
{
	const struct nfit_set_info_map *map0 = m0;
	const struct nfit_set_info_map *map1 = m1;

	if (map0->region_offset < map1->region_offset)
		return -1;
	else if (map0->region_offset > map1->region_offset)
		return 1;
	return 0;
}

static int cmp_map2(const void *m0, const void *m1)
{
	const struct nfit_set_info_map2 *map0 = m0;
	const struct nfit_set_info_map2 *map1 = m1;

	if (map0->region_offset < map1->region_offset)
		return -1;
	else if (map0->region_offset > map1->region_offset)
		return 1;
	return 0;
}

/* Retrieve the nth entry referencing this spa */
static struct acpi_nfit_memory_map *memdev_from_spa(
		struct acpi_nfit_desc *acpi_desc, u16 range_index, int n)
{
	struct nfit_memdev *nfit_memdev;

	list_for_each_entry(nfit_memdev, &acpi_desc->memdevs, list)
		if (nfit_memdev->memdev->range_index == range_index)
			if (n-- == 0)
				return nfit_memdev->memdev;
	return NULL;
}

static int acpi_nfit_init_interleave_set(struct acpi_nfit_desc *acpi_desc,
		struct nd_region_desc *ndr_desc,
		struct acpi_nfit_system_address *spa)
{
	struct device *dev = acpi_desc->dev;
	struct nd_interleave_set *nd_set;
	u16 nr = ndr_desc->num_mappings;
	struct nfit_set_info2 *info2;
	struct nfit_set_info *info;
	int i;

	nd_set = devm_kzalloc(dev, sizeof(*nd_set), GFP_KERNEL);
	if (!nd_set)
		return -ENOMEM;
	guid_copy(&nd_set->type_guid, (guid_t *) spa->range_guid);

	info = devm_kzalloc(dev, sizeof_nfit_set_info(nr), GFP_KERNEL);
	if (!info)
		return -ENOMEM;

	info2 = devm_kzalloc(dev, sizeof_nfit_set_info2(nr), GFP_KERNEL);
	if (!info2)
		return -ENOMEM;

	for (i = 0; i < nr; i++) {
		struct nd_mapping_desc *mapping = &ndr_desc->mapping[i];
		struct nfit_set_info_map *map = &info->mapping[i];
		struct nfit_set_info_map2 *map2 = &info2->mapping[i];
		struct nvdimm *nvdimm = mapping->nvdimm;
		struct nfit_mem *nfit_mem = nvdimm_provider_data(nvdimm);
		struct acpi_nfit_memory_map *memdev = memdev_from_spa(acpi_desc,
				spa->range_index, i);
		struct acpi_nfit_control_region *dcr = nfit_mem->dcr;

		if (!memdev || !nfit_mem->dcr) {
			dev_err(dev, "%s: failed to find DCR\n", __func__);
			return -ENODEV;
		}

		map->region_offset = memdev->region_offset;
		map->serial_number = dcr->serial_number;

		map2->region_offset = memdev->region_offset;
		map2->serial_number = dcr->serial_number;
		map2->vendor_id = dcr->vendor_id;
		map2->manufacturing_date = dcr->manufacturing_date;
		map2->manufacturing_location = dcr->manufacturing_location;
	}

	/* v1.1 namespaces */
	sort(&info->mapping[0], nr, sizeof(struct nfit_set_info_map),
			cmp_map, NULL);
	nd_set->cookie1 = nd_fletcher64(info, sizeof_nfit_set_info(nr), 0);

	/* v1.2 namespaces */
	sort(&info2->mapping[0], nr, sizeof(struct nfit_set_info_map2),
			cmp_map2, NULL);
	nd_set->cookie2 = nd_fletcher64(info2, sizeof_nfit_set_info2(nr), 0);

	/* support v1.1 namespaces created with the wrong sort order */
	sort(&info->mapping[0], nr, sizeof(struct nfit_set_info_map),
			cmp_map_compat, NULL);
	nd_set->altcookie = nd_fletcher64(info, sizeof_nfit_set_info(nr), 0);

	/* record the result of the sort for the mapping position */
	for (i = 0; i < nr; i++) {
		struct nfit_set_info_map2 *map2 = &info2->mapping[i];
		int j;

		for (j = 0; j < nr; j++) {
			struct nd_mapping_desc *mapping = &ndr_desc->mapping[j];
			struct nvdimm *nvdimm = mapping->nvdimm;
			struct nfit_mem *nfit_mem = nvdimm_provider_data(nvdimm);
			struct acpi_nfit_control_region *dcr = nfit_mem->dcr;

			if (map2->serial_number == dcr->serial_number &&
			    map2->vendor_id == dcr->vendor_id &&
			    map2->manufacturing_date == dcr->manufacturing_date &&
			    map2->manufacturing_location
				    == dcr->manufacturing_location) {
				mapping->position = i;
				break;
			}
		}
	}

	ndr_desc->nd_set = nd_set;
	devm_kfree(dev, info);
	devm_kfree(dev, info2);

	return 0;
}

static u64 to_interleave_offset(u64 offset, struct nfit_blk_mmio *mmio)
{
	struct acpi_nfit_interleave *idt = mmio->idt;
	u32 sub_line_offset, line_index, line_offset;
	u64 line_no, table_skip_count, table_offset;

	line_no = div_u64_rem(offset, mmio->line_size, &sub_line_offset);
	table_skip_count = div_u64_rem(line_no, mmio->num_lines, &line_index);
	line_offset = idt->line_offset[line_index]
		* mmio->line_size;
	table_offset = table_skip_count * mmio->table_size;

	return mmio->base_offset + line_offset + table_offset + sub_line_offset;
}

static u32 read_blk_stat(struct nfit_blk *nfit_blk, unsigned int bw)
{
	struct nfit_blk_mmio *mmio = &nfit_blk->mmio[DCR];
	u64 offset = nfit_blk->stat_offset + mmio->size * bw;
	const u32 STATUS_MASK = 0x80000037;

	if (mmio->num_lines)
		offset = to_interleave_offset(offset, mmio);

	return readl(mmio->addr.base + offset) & STATUS_MASK;
}

static void write_blk_ctl(struct nfit_blk *nfit_blk, unsigned int bw,
		resource_size_t dpa, unsigned int len, unsigned int write)
{
	u64 cmd, offset;
	struct nfit_blk_mmio *mmio = &nfit_blk->mmio[DCR];

	enum {
		BCW_OFFSET_MASK = (1ULL << 48)-1,
		BCW_LEN_SHIFT = 48,
		BCW_LEN_MASK = (1ULL << 8) - 1,
		BCW_CMD_SHIFT = 56,
	};

	cmd = (dpa >> L1_CACHE_SHIFT) & BCW_OFFSET_MASK;
	len = len >> L1_CACHE_SHIFT;
	cmd |= ((u64) len & BCW_LEN_MASK) << BCW_LEN_SHIFT;
	cmd |= ((u64) write) << BCW_CMD_SHIFT;

	offset = nfit_blk->cmd_offset + mmio->size * bw;
	if (mmio->num_lines)
		offset = to_interleave_offset(offset, mmio);

	writeq(cmd, mmio->addr.base + offset);
	nvdimm_flush(nfit_blk->nd_region);

	if (nfit_blk->dimm_flags & NFIT_BLK_DCR_LATCH)
		readq(mmio->addr.base + offset);
}

static int acpi_nfit_blk_single_io(struct nfit_blk *nfit_blk,
		resource_size_t dpa, void *iobuf, size_t len, int rw,
		unsigned int lane)
{
	struct nfit_blk_mmio *mmio = &nfit_blk->mmio[BDW];
	unsigned int copied = 0;
	u64 base_offset;
	int rc;

	base_offset = nfit_blk->bdw_offset + dpa % L1_CACHE_BYTES
		+ lane * mmio->size;
	write_blk_ctl(nfit_blk, lane, dpa, len, rw);
	while (len) {
		unsigned int c;
		u64 offset;

		if (mmio->num_lines) {
			u32 line_offset;

			offset = to_interleave_offset(base_offset + copied,
					mmio);
			div_u64_rem(offset, mmio->line_size, &line_offset);
			c = min_t(size_t, len, mmio->line_size - line_offset);
		} else {
			offset = base_offset + nfit_blk->bdw_offset;
			c = len;
		}

		if (rw)
			memcpy_flushcache(mmio->addr.aperture + offset, iobuf + copied, c);
		else {
			if (nfit_blk->dimm_flags & NFIT_BLK_READ_FLUSH)
				arch_invalidate_pmem((void __force *)
					mmio->addr.aperture + offset, c);

			memcpy(iobuf + copied, mmio->addr.aperture + offset, c);
		}

		copied += c;
		len -= c;
	}

	if (rw)
		nvdimm_flush(nfit_blk->nd_region);

	rc = read_blk_stat(nfit_blk, lane) ? -EIO : 0;
	return rc;
}

static int acpi_nfit_blk_region_do_io(struct nd_blk_region *ndbr,
		resource_size_t dpa, void *iobuf, u64 len, int rw)
{
	struct nfit_blk *nfit_blk = nd_blk_region_provider_data(ndbr);
	struct nfit_blk_mmio *mmio = &nfit_blk->mmio[BDW];
	struct nd_region *nd_region = nfit_blk->nd_region;
	unsigned int lane, copied = 0;
	int rc = 0;

	lane = nd_region_acquire_lane(nd_region);
	while (len) {
		u64 c = min(len, mmio->size);

		rc = acpi_nfit_blk_single_io(nfit_blk, dpa + copied,
				iobuf + copied, c, rw, lane);
		if (rc)
			break;

		copied += c;
		len -= c;
	}
	nd_region_release_lane(nd_region, lane);

	return rc;
}

static int nfit_blk_init_interleave(struct nfit_blk_mmio *mmio,
		struct acpi_nfit_interleave *idt, u16 interleave_ways)
{
	if (idt) {
		mmio->num_lines = idt->line_count;
		mmio->line_size = idt->line_size;
		if (interleave_ways == 0)
			return -ENXIO;
		mmio->table_size = mmio->num_lines * interleave_ways
			* mmio->line_size;
	}

	return 0;
}

static int acpi_nfit_blk_get_flags(struct nvdimm_bus_descriptor *nd_desc,
		struct nvdimm *nvdimm, struct nfit_blk *nfit_blk)
{
	struct nd_cmd_dimm_flags flags;
	int rc;

	memset(&flags, 0, sizeof(flags));
	rc = nd_desc->ndctl(nd_desc, nvdimm, ND_CMD_DIMM_FLAGS, &flags,
			sizeof(flags), NULL);

	if (rc >= 0 && flags.status == 0)
		nfit_blk->dimm_flags = flags.flags;
	else if (rc == -ENOTTY) {
		/* fall back to a conservative default */
		nfit_blk->dimm_flags = NFIT_BLK_DCR_LATCH | NFIT_BLK_READ_FLUSH;
		rc = 0;
	} else
		rc = -ENXIO;

	return rc;
}

static int acpi_nfit_blk_region_enable(struct nvdimm_bus *nvdimm_bus,
		struct device *dev)
{
	struct nvdimm_bus_descriptor *nd_desc = to_nd_desc(nvdimm_bus);
	struct nd_blk_region *ndbr = to_nd_blk_region(dev);
	struct nfit_blk_mmio *mmio;
	struct nfit_blk *nfit_blk;
	struct nfit_mem *nfit_mem;
	struct nvdimm *nvdimm;
	int rc;

	nvdimm = nd_blk_region_to_dimm(ndbr);
	nfit_mem = nvdimm_provider_data(nvdimm);
	if (!nfit_mem || !nfit_mem->dcr || !nfit_mem->bdw) {
		dev_dbg(dev, "missing%s%s%s\n",
				nfit_mem ? "" : " nfit_mem",
				(nfit_mem && nfit_mem->dcr) ? "" : " dcr",
				(nfit_mem && nfit_mem->bdw) ? "" : " bdw");
		return -ENXIO;
	}

	nfit_blk = devm_kzalloc(dev, sizeof(*nfit_blk), GFP_KERNEL);
	if (!nfit_blk)
		return -ENOMEM;
	nd_blk_region_set_provider_data(ndbr, nfit_blk);
	nfit_blk->nd_region = to_nd_region(dev);

	/* map block aperture memory */
	nfit_blk->bdw_offset = nfit_mem->bdw->offset;
	mmio = &nfit_blk->mmio[BDW];
	mmio->addr.base = devm_nvdimm_memremap(dev, nfit_mem->spa_bdw->address,
                        nfit_mem->spa_bdw->length, nd_blk_memremap_flags(ndbr));
	if (!mmio->addr.base) {
		dev_dbg(dev, "%s failed to map bdw\n",
				nvdimm_name(nvdimm));
		return -ENOMEM;
	}
	mmio->size = nfit_mem->bdw->size;
	mmio->base_offset = nfit_mem->memdev_bdw->region_offset;
	mmio->idt = nfit_mem->idt_bdw;
	mmio->spa = nfit_mem->spa_bdw;
	rc = nfit_blk_init_interleave(mmio, nfit_mem->idt_bdw,
			nfit_mem->memdev_bdw->interleave_ways);
	if (rc) {
		dev_dbg(dev, "%s failed to init bdw interleave\n",
				nvdimm_name(nvdimm));
		return rc;
	}

	/* map block control memory */
	nfit_blk->cmd_offset = nfit_mem->dcr->command_offset;
	nfit_blk->stat_offset = nfit_mem->dcr->status_offset;
	mmio = &nfit_blk->mmio[DCR];
	mmio->addr.base = devm_nvdimm_ioremap(dev, nfit_mem->spa_dcr->address,
			nfit_mem->spa_dcr->length);
	if (!mmio->addr.base) {
		dev_dbg(dev, "%s failed to map dcr\n",
				nvdimm_name(nvdimm));
		return -ENOMEM;
	}
	mmio->size = nfit_mem->dcr->window_size;
	mmio->base_offset = nfit_mem->memdev_dcr->region_offset;
	mmio->idt = nfit_mem->idt_dcr;
	mmio->spa = nfit_mem->spa_dcr;
	rc = nfit_blk_init_interleave(mmio, nfit_mem->idt_dcr,
			nfit_mem->memdev_dcr->interleave_ways);
	if (rc) {
		dev_dbg(dev, "%s failed to init dcr interleave\n",
				nvdimm_name(nvdimm));
		return rc;
	}

	rc = acpi_nfit_blk_get_flags(nd_desc, nvdimm, nfit_blk);
	if (rc < 0) {
		dev_dbg(dev, "%s failed get DIMM flags\n",
				nvdimm_name(nvdimm));
		return rc;
	}

	if (nvdimm_has_flush(nfit_blk->nd_region) < 0)
		dev_warn(dev, "unable to guarantee persistence of writes\n");

	if (mmio->line_size == 0)
		return 0;

	if ((u32) nfit_blk->cmd_offset % mmio->line_size
			+ 8 > mmio->line_size) {
		dev_dbg(dev, "cmd_offset crosses interleave boundary\n");
		return -ENXIO;
	} else if ((u32) nfit_blk->stat_offset % mmio->line_size
			+ 8 > mmio->line_size) {
		dev_dbg(dev, "stat_offset crosses interleave boundary\n");
		return -ENXIO;
	}

	return 0;
}

static int ars_get_cap(struct acpi_nfit_desc *acpi_desc,
		struct nd_cmd_ars_cap *cmd, struct nfit_spa *nfit_spa)
{
	struct nvdimm_bus_descriptor *nd_desc = &acpi_desc->nd_desc;
	struct acpi_nfit_system_address *spa = nfit_spa->spa;
	int cmd_rc, rc;

	cmd->address = spa->address;
	cmd->length = spa->length;
	rc = nd_desc->ndctl(nd_desc, NULL, ND_CMD_ARS_CAP, cmd,
			sizeof(*cmd), &cmd_rc);
	if (rc < 0)
		return rc;
	return cmd_rc;
}

static int ars_start(struct acpi_nfit_desc *acpi_desc,
		struct nfit_spa *nfit_spa, enum nfit_ars_state req_type)
{
	int rc;
	int cmd_rc;
	struct nd_cmd_ars_start ars_start;
	struct acpi_nfit_system_address *spa = nfit_spa->spa;
	struct nvdimm_bus_descriptor *nd_desc = &acpi_desc->nd_desc;

	memset(&ars_start, 0, sizeof(ars_start));
	ars_start.address = spa->address;
	ars_start.length = spa->length;
	if (req_type == ARS_REQ_SHORT)
		ars_start.flags = ND_ARS_RETURN_PREV_DATA;
	if (nfit_spa_type(spa) == NFIT_SPA_PM)
		ars_start.type = ND_ARS_PERSISTENT;
	else if (nfit_spa_type(spa) == NFIT_SPA_VOLATILE)
		ars_start.type = ND_ARS_VOLATILE;
	else
		return -ENOTTY;

	rc = nd_desc->ndctl(nd_desc, NULL, ND_CMD_ARS_START, &ars_start,
			sizeof(ars_start), &cmd_rc);

	if (rc < 0)
		return rc;
	return cmd_rc;
}

static int ars_continue(struct acpi_nfit_desc *acpi_desc)
{
	int rc, cmd_rc;
	struct nd_cmd_ars_start ars_start;
	struct nvdimm_bus_descriptor *nd_desc = &acpi_desc->nd_desc;
	struct nd_cmd_ars_status *ars_status = acpi_desc->ars_status;

	memset(&ars_start, 0, sizeof(ars_start));
	ars_start.address = ars_status->restart_address;
	ars_start.length = ars_status->restart_length;
	ars_start.type = ars_status->type;
	ars_start.flags = acpi_desc->ars_start_flags;
	rc = nd_desc->ndctl(nd_desc, NULL, ND_CMD_ARS_START, &ars_start,
			sizeof(ars_start), &cmd_rc);
	if (rc < 0)
		return rc;
	return cmd_rc;
}

static int ars_get_status(struct acpi_nfit_desc *acpi_desc)
{
	struct nvdimm_bus_descriptor *nd_desc = &acpi_desc->nd_desc;
	struct nd_cmd_ars_status *ars_status = acpi_desc->ars_status;
	int rc, cmd_rc;

	rc = nd_desc->ndctl(nd_desc, NULL, ND_CMD_ARS_STATUS, ars_status,
			acpi_desc->max_ars, &cmd_rc);
	if (rc < 0)
		return rc;
	return cmd_rc;
}

static void ars_complete(struct acpi_nfit_desc *acpi_desc,
		struct nfit_spa *nfit_spa)
{
	struct nd_cmd_ars_status *ars_status = acpi_desc->ars_status;
	struct acpi_nfit_system_address *spa = nfit_spa->spa;
	struct nd_region *nd_region = nfit_spa->nd_region;
	struct device *dev;

	lockdep_assert_held(&acpi_desc->init_mutex);
	/*
	 * Only advance the ARS state for ARS runs initiated by the
	 * kernel, ignore ARS results from BIOS initiated runs for scrub
	 * completion tracking.
	 */
	if (acpi_desc->scrub_spa != nfit_spa)
		return;

	if ((ars_status->address >= spa->address && ars_status->address
				< spa->address + spa->length)
			|| (ars_status->address < spa->address)) {
		/*
		 * Assume that if a scrub starts at an offset from the
		 * start of nfit_spa that we are in the continuation
		 * case.
		 *
		 * Otherwise, if the scrub covers the spa range, mark
		 * any pending request complete.
		 */
		if (ars_status->address + ars_status->length
				>= spa->address + spa->length)
				/* complete */;
		else
			return;
	} else
		return;

	acpi_desc->scrub_spa = NULL;
	if (nd_region) {
		dev = nd_region_dev(nd_region);
		nvdimm_region_notify(nd_region, NVDIMM_REVALIDATE_POISON);
	} else
		dev = acpi_desc->dev;
	dev_dbg(dev, "ARS: range %d complete\n", spa->range_index);
}

static int ars_status_process_records(struct acpi_nfit_desc *acpi_desc)
{
	struct nvdimm_bus *nvdimm_bus = acpi_desc->nvdimm_bus;
	struct nd_cmd_ars_status *ars_status = acpi_desc->ars_status;
	int rc;
	u32 i;

	/*
	 * First record starts at 44 byte offset from the start of the
	 * payload.
	 */
	if (ars_status->out_length < 44)
		return 0;
	for (i = 0; i < ars_status->num_records; i++) {
		/* only process full records */
		if (ars_status->out_length
				< 44 + sizeof(struct nd_ars_record) * (i + 1))
			break;
		rc = nvdimm_bus_add_badrange(nvdimm_bus,
				ars_status->records[i].err_address,
				ars_status->records[i].length);
		if (rc)
			return rc;
	}
	if (i < ars_status->num_records)
		dev_warn(acpi_desc->dev, "detected truncated ars results\n");

	return 0;
}

static void acpi_nfit_remove_resource(void *data)
{
	struct resource *res = data;

	remove_resource(res);
}

static int acpi_nfit_insert_resource(struct acpi_nfit_desc *acpi_desc,
		struct nd_region_desc *ndr_desc)
{
	struct resource *res, *nd_res = ndr_desc->res;
	int is_pmem, ret;

	/* No operation if the region is already registered as PMEM */
	is_pmem = region_intersects(nd_res->start, resource_size(nd_res),
				IORESOURCE_MEM, IORES_DESC_PERSISTENT_MEMORY);
	if (is_pmem == REGION_INTERSECTS)
		return 0;

	res = devm_kzalloc(acpi_desc->dev, sizeof(*res), GFP_KERNEL);
	if (!res)
		return -ENOMEM;

	res->name = "Persistent Memory";
	res->start = nd_res->start;
	res->end = nd_res->end;
	res->flags = IORESOURCE_MEM;
	res->desc = IORES_DESC_PERSISTENT_MEMORY;

	ret = insert_resource(&iomem_resource, res);
	if (ret)
		return ret;

	ret = devm_add_action_or_reset(acpi_desc->dev,
					acpi_nfit_remove_resource,
					res);
	if (ret)
		return ret;

	return 0;
}

static int acpi_nfit_init_mapping(struct acpi_nfit_desc *acpi_desc,
		struct nd_mapping_desc *mapping, struct nd_region_desc *ndr_desc,
		struct acpi_nfit_memory_map *memdev,
		struct nfit_spa *nfit_spa)
{
	struct nvdimm *nvdimm = acpi_nfit_dimm_by_handle(acpi_desc,
			memdev->device_handle);
	struct acpi_nfit_system_address *spa = nfit_spa->spa;
	struct nd_blk_region_desc *ndbr_desc;
	struct nfit_mem *nfit_mem;
	int rc;

	if (!nvdimm) {
		dev_err(acpi_desc->dev, "spa%d dimm: %#x not found\n",
				spa->range_index, memdev->device_handle);
		return -ENODEV;
	}

	mapping->nvdimm = nvdimm;
	switch (nfit_spa_type(spa)) {
	case NFIT_SPA_PM:
	case NFIT_SPA_VOLATILE:
		mapping->start = memdev->address;
		mapping->size = memdev->region_size;
		break;
	case NFIT_SPA_DCR:
		nfit_mem = nvdimm_provider_data(nvdimm);
		if (!nfit_mem || !nfit_mem->bdw) {
			dev_dbg(acpi_desc->dev, "spa%d %s missing bdw\n",
					spa->range_index, nvdimm_name(nvdimm));
			break;
		}

		mapping->size = nfit_mem->bdw->capacity;
		mapping->start = nfit_mem->bdw->start_address;
		ndr_desc->num_lanes = nfit_mem->bdw->windows;
		ndr_desc->mapping = mapping;
		ndr_desc->num_mappings = 1;
		ndbr_desc = to_blk_region_desc(ndr_desc);
		ndbr_desc->enable = acpi_nfit_blk_region_enable;
		ndbr_desc->do_io = acpi_desc->blk_do_io;
		rc = acpi_nfit_init_interleave_set(acpi_desc, ndr_desc, spa);
		if (rc)
			return rc;
		nfit_spa->nd_region = nvdimm_blk_region_create(acpi_desc->nvdimm_bus,
				ndr_desc);
		if (!nfit_spa->nd_region)
			return -ENOMEM;
		break;
	}

	return 0;
}

static bool nfit_spa_is_virtual(struct acpi_nfit_system_address *spa)
{
	return (nfit_spa_type(spa) == NFIT_SPA_VDISK ||
		nfit_spa_type(spa) == NFIT_SPA_VCD   ||
		nfit_spa_type(spa) == NFIT_SPA_PDISK ||
		nfit_spa_type(spa) == NFIT_SPA_PCD);
}

static bool nfit_spa_is_volatile(struct acpi_nfit_system_address *spa)
{
	return (nfit_spa_type(spa) == NFIT_SPA_VDISK ||
		nfit_spa_type(spa) == NFIT_SPA_VCD   ||
		nfit_spa_type(spa) == NFIT_SPA_VOLATILE);
}

static int acpi_nfit_register_region(struct acpi_nfit_desc *acpi_desc,
		struct nfit_spa *nfit_spa)
{
	static struct nd_mapping_desc mappings[ND_MAX_MAPPINGS];
	struct acpi_nfit_system_address *spa = nfit_spa->spa;
	struct nd_blk_region_desc ndbr_desc;
	struct nd_region_desc *ndr_desc;
	struct nfit_memdev *nfit_memdev;
	struct nvdimm_bus *nvdimm_bus;
	struct resource res;
	int count = 0, rc;

	if (nfit_spa->nd_region)
		return 0;

	if (spa->range_index == 0 && !nfit_spa_is_virtual(spa)) {
		dev_dbg(acpi_desc->dev, "detected invalid spa index\n");
		return 0;
	}

	memset(&res, 0, sizeof(res));
	memset(&mappings, 0, sizeof(mappings));
	memset(&ndbr_desc, 0, sizeof(ndbr_desc));
	res.start = spa->address;
	res.end = res.start + spa->length - 1;
	ndr_desc = &ndbr_desc.ndr_desc;
	ndr_desc->res = &res;
	ndr_desc->provider_data = nfit_spa;
	ndr_desc->attr_groups = acpi_nfit_region_attribute_groups;
	if (spa->flags & ACPI_NFIT_PROXIMITY_VALID)
		ndr_desc->numa_node = acpi_map_pxm_to_online_node(
						spa->proximity_domain);
	else
		ndr_desc->numa_node = NUMA_NO_NODE;

	/*
	 * Persistence domain bits are hierarchical, if
	 * ACPI_NFIT_CAPABILITY_CACHE_FLUSH is set then
	 * ACPI_NFIT_CAPABILITY_MEM_FLUSH is implied.
	 */
	if (acpi_desc->platform_cap & ACPI_NFIT_CAPABILITY_CACHE_FLUSH)
		set_bit(ND_REGION_PERSIST_CACHE, &ndr_desc->flags);
	else if (acpi_desc->platform_cap & ACPI_NFIT_CAPABILITY_MEM_FLUSH)
		set_bit(ND_REGION_PERSIST_MEMCTRL, &ndr_desc->flags);

	list_for_each_entry(nfit_memdev, &acpi_desc->memdevs, list) {
		struct acpi_nfit_memory_map *memdev = nfit_memdev->memdev;
		struct nd_mapping_desc *mapping;

		if (memdev->range_index != spa->range_index)
			continue;
		if (count >= ND_MAX_MAPPINGS) {
			dev_err(acpi_desc->dev, "spa%d exceeds max mappings %d\n",
					spa->range_index, ND_MAX_MAPPINGS);
			return -ENXIO;
		}
		mapping = &mappings[count++];
		rc = acpi_nfit_init_mapping(acpi_desc, mapping, ndr_desc,
				memdev, nfit_spa);
		if (rc)
			goto out;
	}

	ndr_desc->mapping = mappings;
	ndr_desc->num_mappings = count;
	rc = acpi_nfit_init_interleave_set(acpi_desc, ndr_desc, spa);
	if (rc)
		goto out;

	nvdimm_bus = acpi_desc->nvdimm_bus;
	if (nfit_spa_type(spa) == NFIT_SPA_PM) {
		rc = acpi_nfit_insert_resource(acpi_desc, ndr_desc);
		if (rc) {
			dev_warn(acpi_desc->dev,
				"failed to insert pmem resource to iomem: %d\n",
				rc);
			goto out;
		}

		nfit_spa->nd_region = nvdimm_pmem_region_create(nvdimm_bus,
				ndr_desc);
		if (!nfit_spa->nd_region)
			rc = -ENOMEM;
	} else if (nfit_spa_is_volatile(spa)) {
		nfit_spa->nd_region = nvdimm_volatile_region_create(nvdimm_bus,
				ndr_desc);
		if (!nfit_spa->nd_region)
			rc = -ENOMEM;
	} else if (nfit_spa_is_virtual(spa)) {
		nfit_spa->nd_region = nvdimm_pmem_region_create(nvdimm_bus,
				ndr_desc);
		if (!nfit_spa->nd_region)
			rc = -ENOMEM;
	}

 out:
	if (rc)
		dev_err(acpi_desc->dev, "failed to register spa range %d\n",
				nfit_spa->spa->range_index);
	return rc;
}

static int ars_status_alloc(struct acpi_nfit_desc *acpi_desc)
{
	struct device *dev = acpi_desc->dev;
	struct nd_cmd_ars_status *ars_status;

	if (acpi_desc->ars_status) {
		memset(acpi_desc->ars_status, 0, acpi_desc->max_ars);
		return 0;
	}

	ars_status = devm_kzalloc(dev, acpi_desc->max_ars, GFP_KERNEL);
	if (!ars_status)
		return -ENOMEM;
	acpi_desc->ars_status = ars_status;
	return 0;
}

static int acpi_nfit_query_poison(struct acpi_nfit_desc *acpi_desc)
{
	int rc;

	if (ars_status_alloc(acpi_desc))
		return -ENOMEM;

	rc = ars_get_status(acpi_desc);

	if (rc < 0 && rc != -ENOSPC)
		return rc;

	if (ars_status_process_records(acpi_desc))
		dev_err(acpi_desc->dev, "Failed to process ARS records\n");

	return rc;
}

static int ars_register(struct acpi_nfit_desc *acpi_desc,
		struct nfit_spa *nfit_spa)
{
	int rc;

	if (no_init_ars || test_bit(ARS_FAILED, &nfit_spa->ars_state))
		return acpi_nfit_register_region(acpi_desc, nfit_spa);

	set_bit(ARS_REQ_SHORT, &nfit_spa->ars_state);
	set_bit(ARS_REQ_LONG, &nfit_spa->ars_state);

	switch (acpi_nfit_query_poison(acpi_desc)) {
	case 0:
	case -EAGAIN:
		rc = ars_start(acpi_desc, nfit_spa, ARS_REQ_SHORT);
		/* shouldn't happen, try again later */
		if (rc == -EBUSY)
			break;
		if (rc) {
			set_bit(ARS_FAILED, &nfit_spa->ars_state);
			break;
		}
		clear_bit(ARS_REQ_SHORT, &nfit_spa->ars_state);
		rc = acpi_nfit_query_poison(acpi_desc);
		if (rc)
			break;
		acpi_desc->scrub_spa = nfit_spa;
		ars_complete(acpi_desc, nfit_spa);
		/*
		 * If ars_complete() says we didn't complete the
		 * short scrub, we'll try again with a long
		 * request.
		 */
		acpi_desc->scrub_spa = NULL;
		break;
	case -EBUSY:
	case -ENOMEM:
	case -ENOSPC:
		/*
		 * BIOS was using ARS, wait for it to complete (or
		 * resources to become available) and then perform our
		 * own scrubs.
		 */
		break;
	default:
		set_bit(ARS_FAILED, &nfit_spa->ars_state);
		break;
	}

	return acpi_nfit_register_region(acpi_desc, nfit_spa);
}

static void ars_complete_all(struct acpi_nfit_desc *acpi_desc)
{
	struct nfit_spa *nfit_spa;

	list_for_each_entry(nfit_spa, &acpi_desc->spas, list) {
		if (test_bit(ARS_FAILED, &nfit_spa->ars_state))
			continue;
		ars_complete(acpi_desc, nfit_spa);
	}
}

static unsigned int __acpi_nfit_scrub(struct acpi_nfit_desc *acpi_desc,
		int query_rc)
{
	unsigned int tmo = acpi_desc->scrub_tmo;
	struct device *dev = acpi_desc->dev;
	struct nfit_spa *nfit_spa;

	lockdep_assert_held(&acpi_desc->init_mutex);

	if (acpi_desc->cancel)
		return 0;

	if (query_rc == -EBUSY) {
		dev_dbg(dev, "ARS: ARS busy\n");
		return min(30U * 60U, tmo * 2);
	}
	if (query_rc == -ENOSPC) {
		dev_dbg(dev, "ARS: ARS continue\n");
		ars_continue(acpi_desc);
		return 1;
	}
	if (query_rc && query_rc != -EAGAIN) {
		unsigned long long addr, end;

		addr = acpi_desc->ars_status->address;
		end = addr + acpi_desc->ars_status->length;
		dev_dbg(dev, "ARS: %llx-%llx failed (%d)\n", addr, end,
				query_rc);
	}

	ars_complete_all(acpi_desc);
	list_for_each_entry(nfit_spa, &acpi_desc->spas, list) {
		enum nfit_ars_state req_type;
		int rc;

		if (test_bit(ARS_FAILED, &nfit_spa->ars_state))
			continue;

		/* prefer short ARS requests first */
		if (test_bit(ARS_REQ_SHORT, &nfit_spa->ars_state))
			req_type = ARS_REQ_SHORT;
		else if (test_bit(ARS_REQ_LONG, &nfit_spa->ars_state))
			req_type = ARS_REQ_LONG;
		else
			continue;
		rc = ars_start(acpi_desc, nfit_spa, req_type);

		dev = nd_region_dev(nfit_spa->nd_region);
		dev_dbg(dev, "ARS: range %d ARS start %s (%d)\n",
				nfit_spa->spa->range_index,
				req_type == ARS_REQ_SHORT ? "short" : "long",
				rc);
		/*
		 * Hmm, we raced someone else starting ARS? Try again in
		 * a bit.
		 */
		if (rc == -EBUSY)
			return 1;
		if (rc == 0) {
			dev_WARN_ONCE(dev, acpi_desc->scrub_spa,
					"scrub start while range %d active\n",
					acpi_desc->scrub_spa->spa->range_index);
			clear_bit(req_type, &nfit_spa->ars_state);
			acpi_desc->scrub_spa = nfit_spa;
			/*
			 * Consider this spa last for future scrub
			 * requests
			 */
			list_move_tail(&nfit_spa->list, &acpi_desc->spas);
			return 1;
		}

		dev_err(dev, "ARS: range %d ARS failed (%d)\n",
				nfit_spa->spa->range_index, rc);
		set_bit(ARS_FAILED, &nfit_spa->ars_state);
	}
	return 0;
}

static void __sched_ars(struct acpi_nfit_desc *acpi_desc, unsigned int tmo)
{
	lockdep_assert_held(&acpi_desc->init_mutex);

	acpi_desc->scrub_busy = 1;
	/* note this should only be set from within the workqueue */
	if (tmo)
		acpi_desc->scrub_tmo = tmo;
	queue_delayed_work(nfit_wq, &acpi_desc->dwork, tmo * HZ);
}

static void sched_ars(struct acpi_nfit_desc *acpi_desc)
{
	__sched_ars(acpi_desc, 0);
}

static void notify_ars_done(struct acpi_nfit_desc *acpi_desc)
{
	lockdep_assert_held(&acpi_desc->init_mutex);

	acpi_desc->scrub_busy = 0;
	acpi_desc->scrub_count++;
	if (acpi_desc->scrub_count_state)
		sysfs_notify_dirent(acpi_desc->scrub_count_state);
}

static void acpi_nfit_scrub(struct work_struct *work)
{
	struct acpi_nfit_desc *acpi_desc;
	unsigned int tmo;
	int query_rc;

	acpi_desc = container_of(work, typeof(*acpi_desc), dwork.work);
	mutex_lock(&acpi_desc->init_mutex);
	query_rc = acpi_nfit_query_poison(acpi_desc);
	tmo = __acpi_nfit_scrub(acpi_desc, query_rc);
	if (tmo)
		__sched_ars(acpi_desc, tmo);
	else
		notify_ars_done(acpi_desc);
	memset(acpi_desc->ars_status, 0, acpi_desc->max_ars);
	mutex_unlock(&acpi_desc->init_mutex);
}

static void acpi_nfit_init_ars(struct acpi_nfit_desc *acpi_desc,
		struct nfit_spa *nfit_spa)
{
	int type = nfit_spa_type(nfit_spa->spa);
	struct nd_cmd_ars_cap ars_cap;
	int rc;

	set_bit(ARS_FAILED, &nfit_spa->ars_state);
	memset(&ars_cap, 0, sizeof(ars_cap));
	rc = ars_get_cap(acpi_desc, &ars_cap, nfit_spa);
	if (rc < 0)
		return;
	/* check that the supported scrub types match the spa type */
	if (type == NFIT_SPA_VOLATILE && ((ars_cap.status >> 16)
				& ND_ARS_VOLATILE) == 0)
		return;
	if (type == NFIT_SPA_PM && ((ars_cap.status >> 16)
				& ND_ARS_PERSISTENT) == 0)
		return;

	nfit_spa->max_ars = ars_cap.max_ars_out;
	nfit_spa->clear_err_unit = ars_cap.clear_err_unit;
	acpi_desc->max_ars = max(nfit_spa->max_ars, acpi_desc->max_ars);
	clear_bit(ARS_FAILED, &nfit_spa->ars_state);
}

static int acpi_nfit_register_regions(struct acpi_nfit_desc *acpi_desc)
{
	struct nfit_spa *nfit_spa;
	int rc;

	list_for_each_entry(nfit_spa, &acpi_desc->spas, list) {
		switch (nfit_spa_type(nfit_spa->spa)) {
		case NFIT_SPA_VOLATILE:
		case NFIT_SPA_PM:
			acpi_nfit_init_ars(acpi_desc, nfit_spa);
			break;
		}
	}

	list_for_each_entry(nfit_spa, &acpi_desc->spas, list)
		switch (nfit_spa_type(nfit_spa->spa)) {
		case NFIT_SPA_VOLATILE:
		case NFIT_SPA_PM:
			/* register regions and kick off initial ARS run */
			rc = ars_register(acpi_desc, nfit_spa);
			if (rc)
				return rc;
			break;
		case NFIT_SPA_BDW:
			/* nothing to register */
			break;
		case NFIT_SPA_DCR:
		case NFIT_SPA_VDISK:
		case NFIT_SPA_VCD:
		case NFIT_SPA_PDISK:
		case NFIT_SPA_PCD:
			/* register known regions that don't support ARS */
			rc = acpi_nfit_register_region(acpi_desc, nfit_spa);
			if (rc)
				return rc;
			break;
		default:
			/* don't register unknown regions */
			break;
		}

	sched_ars(acpi_desc);
	return 0;
}

static int acpi_nfit_check_deletions(struct acpi_nfit_desc *acpi_desc,
		struct nfit_table_prev *prev)
{
	struct device *dev = acpi_desc->dev;

	if (!list_empty(&prev->spas) ||
			!list_empty(&prev->memdevs) ||
			!list_empty(&prev->dcrs) ||
			!list_empty(&prev->bdws) ||
			!list_empty(&prev->idts) ||
			!list_empty(&prev->flushes)) {
		dev_err(dev, "new nfit deletes entries (unsupported)\n");
		return -ENXIO;
	}
	return 0;
}

static int acpi_nfit_desc_init_scrub_attr(struct acpi_nfit_desc *acpi_desc)
{
	struct device *dev = acpi_desc->dev;
	struct kernfs_node *nfit;
	struct device *bus_dev;

	if (!ars_supported(acpi_desc->nvdimm_bus))
		return 0;

	bus_dev = to_nvdimm_bus_dev(acpi_desc->nvdimm_bus);
	nfit = sysfs_get_dirent(bus_dev->kobj.sd, "nfit");
	if (!nfit) {
		dev_err(dev, "sysfs_get_dirent 'nfit' failed\n");
		return -ENODEV;
	}
	acpi_desc->scrub_count_state = sysfs_get_dirent(nfit, "scrub");
	sysfs_put(nfit);
	if (!acpi_desc->scrub_count_state) {
		dev_err(dev, "sysfs_get_dirent 'scrub' failed\n");
		return -ENODEV;
	}

	return 0;
}

static void acpi_nfit_unregister(void *data)
{
	struct acpi_nfit_desc *acpi_desc = data;

	nvdimm_bus_unregister(acpi_desc->nvdimm_bus);
}

int acpi_nfit_init(struct acpi_nfit_desc *acpi_desc, void *data, acpi_size sz)
{
	struct device *dev = acpi_desc->dev;
	struct nfit_table_prev prev;
	const void *end;
	int rc;

	if (!acpi_desc->nvdimm_bus) {
		acpi_nfit_init_dsms(acpi_desc);

		acpi_desc->nvdimm_bus = nvdimm_bus_register(dev,
				&acpi_desc->nd_desc);
		if (!acpi_desc->nvdimm_bus)
			return -ENOMEM;

		rc = devm_add_action_or_reset(dev, acpi_nfit_unregister,
				acpi_desc);
		if (rc)
			return rc;

		rc = acpi_nfit_desc_init_scrub_attr(acpi_desc);
		if (rc)
			return rc;

		/* register this acpi_desc for mce notifications */
		mutex_lock(&acpi_desc_lock);
		list_add_tail(&acpi_desc->list, &acpi_descs);
		mutex_unlock(&acpi_desc_lock);
	}

	mutex_lock(&acpi_desc->init_mutex);

	INIT_LIST_HEAD(&prev.spas);
	INIT_LIST_HEAD(&prev.memdevs);
	INIT_LIST_HEAD(&prev.dcrs);
	INIT_LIST_HEAD(&prev.bdws);
	INIT_LIST_HEAD(&prev.idts);
	INIT_LIST_HEAD(&prev.flushes);

	list_cut_position(&prev.spas, &acpi_desc->spas,
				acpi_desc->spas.prev);
	list_cut_position(&prev.memdevs, &acpi_desc->memdevs,
				acpi_desc->memdevs.prev);
	list_cut_position(&prev.dcrs, &acpi_desc->dcrs,
				acpi_desc->dcrs.prev);
	list_cut_position(&prev.bdws, &acpi_desc->bdws,
				acpi_desc->bdws.prev);
	list_cut_position(&prev.idts, &acpi_desc->idts,
				acpi_desc->idts.prev);
	list_cut_position(&prev.flushes, &acpi_desc->flushes,
				acpi_desc->flushes.prev);

	end = data + sz;
	while (!IS_ERR_OR_NULL(data))
		data = add_table(acpi_desc, &prev, data, end);

	if (IS_ERR(data)) {
		dev_dbg(dev, "nfit table parsing error: %ld\n",	PTR_ERR(data));
		rc = PTR_ERR(data);
		goto out_unlock;
	}

	rc = acpi_nfit_check_deletions(acpi_desc, &prev);
	if (rc)
		goto out_unlock;

	rc = nfit_mem_init(acpi_desc);
	if (rc)
		goto out_unlock;

	rc = acpi_nfit_register_dimms(acpi_desc);
	if (rc)
		goto out_unlock;

	rc = acpi_nfit_register_regions(acpi_desc);

 out_unlock:
	mutex_unlock(&acpi_desc->init_mutex);
	return rc;
}
EXPORT_SYMBOL_GPL(acpi_nfit_init);

static int acpi_nfit_flush_probe(struct nvdimm_bus_descriptor *nd_desc)
{
	struct acpi_nfit_desc *acpi_desc = to_acpi_desc(nd_desc);
	struct device *dev = acpi_desc->dev;

	/* Bounce the device lock to flush acpi_nfit_add / acpi_nfit_notify */
	device_lock(dev);
	device_unlock(dev);

	/* Bounce the init_mutex to complete initial registration */
	mutex_lock(&acpi_desc->init_mutex);
	mutex_unlock(&acpi_desc->init_mutex);

	return 0;
}

static int __acpi_nfit_clear_to_send(struct nvdimm_bus_descriptor *nd_desc,
		struct nvdimm *nvdimm, unsigned int cmd)
{
	struct acpi_nfit_desc *acpi_desc = to_acpi_desc(nd_desc);

	if (nvdimm)
		return 0;
	if (cmd != ND_CMD_ARS_START)
		return 0;

	/*
	 * The kernel and userspace may race to initiate a scrub, but
	 * the scrub thread is prepared to lose that initial race.  It
	 * just needs guarantees that any ARS it initiates are not
	 * interrupted by any intervening start requests from userspace.
	 */
	if (work_busy(&acpi_desc->dwork.work))
		return -EBUSY;

	return 0;
}

/* prevent security commands from being issued via ioctl */
static int acpi_nfit_clear_to_send(struct nvdimm_bus_descriptor *nd_desc,
		struct nvdimm *nvdimm, unsigned int cmd, void *buf)
{
	struct nd_cmd_pkg *call_pkg = buf;
	unsigned int func;

	if (nvdimm && cmd == ND_CMD_CALL &&
			call_pkg->nd_family == NVDIMM_FAMILY_INTEL) {
		func = call_pkg->nd_command;
		if ((1 << func) & NVDIMM_INTEL_SECURITY_CMDMASK)
			return -EOPNOTSUPP;
	}

	return __acpi_nfit_clear_to_send(nd_desc, nvdimm, cmd);
}

int acpi_nfit_ars_rescan(struct acpi_nfit_desc *acpi_desc,
		enum nfit_ars_state req_type)
{
	struct device *dev = acpi_desc->dev;
	int scheduled = 0, busy = 0;
	struct nfit_spa *nfit_spa;

	mutex_lock(&acpi_desc->init_mutex);
	if (acpi_desc->cancel) {
		mutex_unlock(&acpi_desc->init_mutex);
		return 0;
	}

	list_for_each_entry(nfit_spa, &acpi_desc->spas, list) {
		int type = nfit_spa_type(nfit_spa->spa);

		if (type != NFIT_SPA_PM && type != NFIT_SPA_VOLATILE)
			continue;
		if (test_bit(ARS_FAILED, &nfit_spa->ars_state))
			continue;

		if (test_and_set_bit(req_type, &nfit_spa->ars_state))
			busy++;
		else
			scheduled++;
	}
	if (scheduled) {
		sched_ars(acpi_desc);
		dev_dbg(dev, "ars_scan triggered\n");
	}
	mutex_unlock(&acpi_desc->init_mutex);

	if (scheduled)
		return 0;
	if (busy)
		return -EBUSY;
	return -ENOTTY;
}

void acpi_nfit_desc_init(struct acpi_nfit_desc *acpi_desc, struct device *dev)
{
	struct nvdimm_bus_descriptor *nd_desc;

	dev_set_drvdata(dev, acpi_desc);
	acpi_desc->dev = dev;
	acpi_desc->blk_do_io = acpi_nfit_blk_region_do_io;
	nd_desc = &acpi_desc->nd_desc;
	nd_desc->provider_name = "ACPI.NFIT";
	nd_desc->module = THIS_MODULE;
	nd_desc->ndctl = acpi_nfit_ctl;
	nd_desc->flush_probe = acpi_nfit_flush_probe;
	nd_desc->clear_to_send = acpi_nfit_clear_to_send;
	nd_desc->attr_groups = acpi_nfit_attribute_groups;

	INIT_LIST_HEAD(&acpi_desc->spas);
	INIT_LIST_HEAD(&acpi_desc->dcrs);
	INIT_LIST_HEAD(&acpi_desc->bdws);
	INIT_LIST_HEAD(&acpi_desc->idts);
	INIT_LIST_HEAD(&acpi_desc->flushes);
	INIT_LIST_HEAD(&acpi_desc->memdevs);
	INIT_LIST_HEAD(&acpi_desc->dimms);
	INIT_LIST_HEAD(&acpi_desc->list);
	mutex_init(&acpi_desc->init_mutex);
	acpi_desc->scrub_tmo = 1;
	INIT_DELAYED_WORK(&acpi_desc->dwork, acpi_nfit_scrub);
}
EXPORT_SYMBOL_GPL(acpi_nfit_desc_init);

static void acpi_nfit_put_table(void *table)
{
	acpi_put_table(table);
}

void acpi_nfit_shutdown(void *data)
{
	struct acpi_nfit_desc *acpi_desc = data;
	struct device *bus_dev = to_nvdimm_bus_dev(acpi_desc->nvdimm_bus);

	/*
	 * Destruct under acpi_desc_lock so that nfit_handle_mce does not
	 * race teardown
	 */
	mutex_lock(&acpi_desc_lock);
	list_del(&acpi_desc->list);
	mutex_unlock(&acpi_desc_lock);

	mutex_lock(&acpi_desc->init_mutex);
	acpi_desc->cancel = 1;
	cancel_delayed_work_sync(&acpi_desc->dwork);
	mutex_unlock(&acpi_desc->init_mutex);

	/*
	 * Bounce the nvdimm bus lock to make sure any in-flight
	 * acpi_nfit_ars_rescan() submissions have had a chance to
	 * either submit or see ->cancel set.
	 */
	device_lock(bus_dev);
	device_unlock(bus_dev);

	flush_workqueue(nfit_wq);
}
EXPORT_SYMBOL_GPL(acpi_nfit_shutdown);

static int acpi_nfit_add(struct acpi_device *adev)
{
	struct acpi_buffer buf = { ACPI_ALLOCATE_BUFFER, NULL };
	struct acpi_nfit_desc *acpi_desc;
	struct device *dev = &adev->dev;
	struct acpi_table_header *tbl;
	acpi_status status = AE_OK;
	acpi_size sz;
	int rc = 0;

	status = acpi_get_table(ACPI_SIG_NFIT, 0, &tbl);
	if (ACPI_FAILURE(status)) {
		/* The NVDIMM root device allows OS to trigger enumeration of
		 * NVDIMMs through NFIT at boot time and re-enumeration at
		 * root level via the _FIT method during runtime.
		 * This is ok to return 0 here, we could have an nvdimm
		 * hotplugged later and evaluate _FIT method which returns
		 * data in the format of a series of NFIT Structures.
		 */
		dev_dbg(dev, "failed to find NFIT at startup\n");
		return 0;
	}

	rc = devm_add_action_or_reset(dev, acpi_nfit_put_table, tbl);
	if (rc)
		return rc;
	sz = tbl->length;

	acpi_desc = devm_kzalloc(dev, sizeof(*acpi_desc), GFP_KERNEL);
	if (!acpi_desc)
		return -ENOMEM;
	acpi_nfit_desc_init(acpi_desc, &adev->dev);

	/* Save the acpi header for exporting the revision via sysfs */
	acpi_desc->acpi_header = *tbl;

	/* Evaluate _FIT and override with that if present */
	status = acpi_evaluate_object(adev->handle, "_FIT", NULL, &buf);
	if (ACPI_SUCCESS(status) && buf.length > 0) {
		union acpi_object *obj = buf.pointer;

		if (obj->type == ACPI_TYPE_BUFFER)
			rc = acpi_nfit_init(acpi_desc, obj->buffer.pointer,
					obj->buffer.length);
		else
			dev_dbg(dev, "invalid type %d, ignoring _FIT\n",
				(int) obj->type);
		kfree(buf.pointer);
	} else
		/* skip over the lead-in header table */
		rc = acpi_nfit_init(acpi_desc, (void *) tbl
				+ sizeof(struct acpi_table_nfit),
				sz - sizeof(struct acpi_table_nfit));

	if (rc)
		return rc;
	return devm_add_action_or_reset(dev, acpi_nfit_shutdown, acpi_desc);
}

static int acpi_nfit_remove(struct acpi_device *adev)
{
	/* see acpi_nfit_unregister */
	return 0;
}

static void acpi_nfit_update_notify(struct device *dev, acpi_handle handle)
{
	struct acpi_nfit_desc *acpi_desc = dev_get_drvdata(dev);
	struct acpi_buffer buf = { ACPI_ALLOCATE_BUFFER, NULL };
	union acpi_object *obj;
	acpi_status status;
	int ret;

	if (!dev->driver) {
		/* dev->driver may be null if we're being removed */
		dev_dbg(dev, "no driver found for dev\n");
		return;
	}

	if (!acpi_desc) {
		acpi_desc = devm_kzalloc(dev, sizeof(*acpi_desc), GFP_KERNEL);
		if (!acpi_desc)
			return;
		acpi_nfit_desc_init(acpi_desc, dev);
	} else {
		/*
		 * Finish previous registration before considering new
		 * regions.
		 */
		flush_workqueue(nfit_wq);
	}

	/* Evaluate _FIT */
	status = acpi_evaluate_object(handle, "_FIT", NULL, &buf);
	if (ACPI_FAILURE(status)) {
		dev_err(dev, "failed to evaluate _FIT\n");
		return;
	}

	obj = buf.pointer;
	if (obj->type == ACPI_TYPE_BUFFER) {
		ret = acpi_nfit_init(acpi_desc, obj->buffer.pointer,
				obj->buffer.length);
		if (ret)
			dev_err(dev, "failed to merge updated NFIT\n");
	} else
		dev_err(dev, "Invalid _FIT\n");
	kfree(buf.pointer);
}

static void acpi_nfit_uc_error_notify(struct device *dev, acpi_handle handle)
{
	struct acpi_nfit_desc *acpi_desc = dev_get_drvdata(dev);

	if (acpi_desc->scrub_mode == HW_ERROR_SCRUB_ON)
		acpi_nfit_ars_rescan(acpi_desc, ARS_REQ_LONG);
	else
		acpi_nfit_ars_rescan(acpi_desc, ARS_REQ_SHORT);
}

void __acpi_nfit_notify(struct device *dev, acpi_handle handle, u32 event)
{
	dev_dbg(dev, "event: 0x%x\n", event);

	switch (event) {
	case NFIT_NOTIFY_UPDATE:
		return acpi_nfit_update_notify(dev, handle);
	case NFIT_NOTIFY_UC_MEMORY_ERROR:
		return acpi_nfit_uc_error_notify(dev, handle);
	default:
		return;
	}
}
EXPORT_SYMBOL_GPL(__acpi_nfit_notify);

static void acpi_nfit_notify(struct acpi_device *adev, u32 event)
{
	device_lock(&adev->dev);
	__acpi_nfit_notify(&adev->dev, adev->handle, event);
	device_unlock(&adev->dev);
}

static const struct acpi_device_id acpi_nfit_ids[] = {
	{ "ACPI0012", 0 },
	{ "", 0 },
};
MODULE_DEVICE_TABLE(acpi, acpi_nfit_ids);

static struct acpi_driver acpi_nfit_driver = {
	.name = KBUILD_MODNAME,
	.ids = acpi_nfit_ids,
	.ops = {
		.add = acpi_nfit_add,
		.remove = acpi_nfit_remove,
		.notify = acpi_nfit_notify,
	},
};

static __init int nfit_init(void)
{
	int ret;

	BUILD_BUG_ON(sizeof(struct acpi_table_nfit) != 40);
	BUILD_BUG_ON(sizeof(struct acpi_nfit_system_address) != 56);
	BUILD_BUG_ON(sizeof(struct acpi_nfit_memory_map) != 48);
	BUILD_BUG_ON(sizeof(struct acpi_nfit_interleave) != 20);
	BUILD_BUG_ON(sizeof(struct acpi_nfit_smbios) != 9);
	BUILD_BUG_ON(sizeof(struct acpi_nfit_control_region) != 80);
	BUILD_BUG_ON(sizeof(struct acpi_nfit_data_region) != 40);
	BUILD_BUG_ON(sizeof(struct acpi_nfit_capabilities) != 16);

	guid_parse(UUID_VOLATILE_MEMORY, &nfit_uuid[NFIT_SPA_VOLATILE]);
	guid_parse(UUID_PERSISTENT_MEMORY, &nfit_uuid[NFIT_SPA_PM]);
	guid_parse(UUID_CONTROL_REGION, &nfit_uuid[NFIT_SPA_DCR]);
	guid_parse(UUID_DATA_REGION, &nfit_uuid[NFIT_SPA_BDW]);
	guid_parse(UUID_VOLATILE_VIRTUAL_DISK, &nfit_uuid[NFIT_SPA_VDISK]);
	guid_parse(UUID_VOLATILE_VIRTUAL_CD, &nfit_uuid[NFIT_SPA_VCD]);
	guid_parse(UUID_PERSISTENT_VIRTUAL_DISK, &nfit_uuid[NFIT_SPA_PDISK]);
	guid_parse(UUID_PERSISTENT_VIRTUAL_CD, &nfit_uuid[NFIT_SPA_PCD]);
	guid_parse(UUID_NFIT_BUS, &nfit_uuid[NFIT_DEV_BUS]);
	guid_parse(UUID_NFIT_DIMM, &nfit_uuid[NFIT_DEV_DIMM]);
	guid_parse(UUID_NFIT_DIMM_N_HPE1, &nfit_uuid[NFIT_DEV_DIMM_N_HPE1]);
	guid_parse(UUID_NFIT_DIMM_N_HPE2, &nfit_uuid[NFIT_DEV_DIMM_N_HPE2]);
	guid_parse(UUID_NFIT_DIMM_N_MSFT, &nfit_uuid[NFIT_DEV_DIMM_N_MSFT]);

	nfit_wq = create_singlethread_workqueue("nfit");
	if (!nfit_wq)
		return -ENOMEM;

	nfit_mce_register();
	ret = acpi_bus_register_driver(&acpi_nfit_driver);
	if (ret) {
		nfit_mce_unregister();
		destroy_workqueue(nfit_wq);
	}

	return ret;

}

static __exit void nfit_exit(void)
{
	nfit_mce_unregister();
	acpi_bus_unregister_driver(&acpi_nfit_driver);
	destroy_workqueue(nfit_wq);
	WARN_ON(!list_empty(&acpi_descs));
}

module_init(nfit_init);
module_exit(nfit_exit);
MODULE_LICENSE("GPL v2");
MODULE_AUTHOR("Intel Corporation");<|MERGE_RESOLUTION|>--- conflicted
+++ resolved
@@ -24,11 +24,6 @@
 #include <linux/nd.h>
 #include <asm/cacheflush.h>
 #include <acpi/nfit.h>
-<<<<<<< HEAD
-#include "intel.h"
-#include "nfit.h"
-=======
->>>>>>> f17b5f06
 #include "intel.h"
 #include "nfit.h"
 
@@ -414,8 +409,6 @@
 	return true;
 }
 
-<<<<<<< HEAD
-=======
 static int cmd_to_func(struct nfit_mem *nfit_mem, unsigned int cmd,
 		struct nd_cmd_pkg *call_pkg)
 {
@@ -442,7 +435,6 @@
 	return 0;
 }
 
->>>>>>> f17b5f06
 int acpi_nfit_ctl(struct nvdimm_bus_descriptor *nd_desc, struct nvdimm *nvdimm,
 		unsigned int cmd, void *buf, unsigned int buf_len, int *cmd_rc)
 {
@@ -2082,11 +2074,6 @@
 		nvdimm = nfit_mem->nvdimm;
 		if (!nvdimm)
 			continue;
-
-		rc = nvdimm_security_setup_events(nvdimm);
-		if (rc < 0)
-			dev_warn(acpi_desc->dev,
-				"security event setup failed: %d\n", rc);
 
 		nfit_kernfs = sysfs_get_dirent(nvdimm_kobj(nvdimm)->sd, "nfit");
 		if (nfit_kernfs)
