/* sound/soc/samsung/pcm.c
 *
 * ALSA SoC Audio Layer - S3C PCM-Controller driver
 *
 * Copyright (c) 2009 Samsung Electronics Co. Ltd
 * Author: Jaswinder Singh <jassisinghbrar@gmail.com>
 * based upon I2S drivers by Ben Dooks.
 *
 * This program is free software; you can redistribute it and/or modify
 * it under the terms of the GNU General Public License version 2 as
 * published by the Free Software Foundation.
 */

#include <linux/clk.h>
#include <linux/io.h>
#include <linux/module.h>
#include <linux/pm_runtime.h>

#include <sound/soc.h>
#include <sound/pcm_params.h>

#include <linux/platform_data/asoc-s3c.h>

#include "dma.h"
#include "pcm.h"

/*Register Offsets */
#define S3C_PCM_CTL		0x00
#define S3C_PCM_CLKCTL		0x04
#define S3C_PCM_TXFIFO		0x08
#define S3C_PCM_RXFIFO		0x0C
#define S3C_PCM_IRQCTL		0x10
#define S3C_PCM_IRQSTAT		0x14
#define S3C_PCM_FIFOSTAT	0x18
#define S3C_PCM_CLRINT		0x20

/* PCM_CTL Bit-Fields */
#define S3C_PCM_CTL_TXDIPSTICK_MASK	0x3f
#define S3C_PCM_CTL_TXDIPSTICK_SHIFT	13
#define S3C_PCM_CTL_RXDIPSTICK_MASK	0x3f
#define S3C_PCM_CTL_RXDIPSTICK_SHIFT	7
#define S3C_PCM_CTL_TXDMA_EN		(0x1 << 6)
#define S3C_PCM_CTL_RXDMA_EN		(0x1 << 5)
#define S3C_PCM_CTL_TXMSB_AFTER_FSYNC	(0x1 << 4)
#define S3C_PCM_CTL_RXMSB_AFTER_FSYNC	(0x1 << 3)
#define S3C_PCM_CTL_TXFIFO_EN		(0x1 << 2)
#define S3C_PCM_CTL_RXFIFO_EN		(0x1 << 1)
#define S3C_PCM_CTL_ENABLE		(0x1 << 0)

/* PCM_CLKCTL Bit-Fields */
#define S3C_PCM_CLKCTL_SERCLK_EN	(0x1 << 19)
#define S3C_PCM_CLKCTL_SERCLKSEL_PCLK	(0x1 << 18)
#define S3C_PCM_CLKCTL_SCLKDIV_MASK	0x1ff
#define S3C_PCM_CLKCTL_SYNCDIV_MASK	0x1ff
#define S3C_PCM_CLKCTL_SCLKDIV_SHIFT	9
#define S3C_PCM_CLKCTL_SYNCDIV_SHIFT	0

/* PCM_TXFIFO Bit-Fields */
#define S3C_PCM_TXFIFO_DVALID	(0x1 << 16)
#define S3C_PCM_TXFIFO_DATA_MSK	(0xffff << 0)

/* PCM_RXFIFO Bit-Fields */
#define S3C_PCM_RXFIFO_DVALID	(0x1 << 16)
#define S3C_PCM_RXFIFO_DATA_MSK	(0xffff << 0)

/* PCM_IRQCTL Bit-Fields */
#define S3C_PCM_IRQCTL_IRQEN		(0x1 << 14)
#define S3C_PCM_IRQCTL_WRDEN		(0x1 << 12)
#define S3C_PCM_IRQCTL_TXEMPTYEN	(0x1 << 11)
#define S3C_PCM_IRQCTL_TXALMSTEMPTYEN	(0x1 << 10)
#define S3C_PCM_IRQCTL_TXFULLEN		(0x1 << 9)
#define S3C_PCM_IRQCTL_TXALMSTFULLEN	(0x1 << 8)
#define S3C_PCM_IRQCTL_TXSTARVEN	(0x1 << 7)
#define S3C_PCM_IRQCTL_TXERROVRFLEN	(0x1 << 6)
#define S3C_PCM_IRQCTL_RXEMPTEN		(0x1 << 5)
#define S3C_PCM_IRQCTL_RXALMSTEMPTEN	(0x1 << 4)
#define S3C_PCM_IRQCTL_RXFULLEN		(0x1 << 3)
#define S3C_PCM_IRQCTL_RXALMSTFULLEN	(0x1 << 2)
#define S3C_PCM_IRQCTL_RXSTARVEN	(0x1 << 1)
#define S3C_PCM_IRQCTL_RXERROVRFLEN	(0x1 << 0)

/* PCM_IRQSTAT Bit-Fields */
#define S3C_PCM_IRQSTAT_IRQPND		(0x1 << 13)
#define S3C_PCM_IRQSTAT_WRD_XFER	(0x1 << 12)
#define S3C_PCM_IRQSTAT_TXEMPTY		(0x1 << 11)
#define S3C_PCM_IRQSTAT_TXALMSTEMPTY	(0x1 << 10)
#define S3C_PCM_IRQSTAT_TXFULL		(0x1 << 9)
#define S3C_PCM_IRQSTAT_TXALMSTFULL	(0x1 << 8)
#define S3C_PCM_IRQSTAT_TXSTARV		(0x1 << 7)
#define S3C_PCM_IRQSTAT_TXERROVRFL	(0x1 << 6)
#define S3C_PCM_IRQSTAT_RXEMPT		(0x1 << 5)
#define S3C_PCM_IRQSTAT_RXALMSTEMPT	(0x1 << 4)
#define S3C_PCM_IRQSTAT_RXFULL		(0x1 << 3)
#define S3C_PCM_IRQSTAT_RXALMSTFULL	(0x1 << 2)
#define S3C_PCM_IRQSTAT_RXSTARV		(0x1 << 1)
#define S3C_PCM_IRQSTAT_RXERROVRFL	(0x1 << 0)

/* PCM_FIFOSTAT Bit-Fields */
#define S3C_PCM_FIFOSTAT_TXCNT_MSK		(0x3f << 14)
#define S3C_PCM_FIFOSTAT_TXFIFOEMPTY		(0x1 << 13)
#define S3C_PCM_FIFOSTAT_TXFIFOALMSTEMPTY	(0x1 << 12)
#define S3C_PCM_FIFOSTAT_TXFIFOFULL		(0x1 << 11)
#define S3C_PCM_FIFOSTAT_TXFIFOALMSTFULL	(0x1 << 10)
#define S3C_PCM_FIFOSTAT_RXCNT_MSK		(0x3f << 4)
#define S3C_PCM_FIFOSTAT_RXFIFOEMPTY		(0x1 << 3)
#define S3C_PCM_FIFOSTAT_RXFIFOALMSTEMPTY	(0x1 << 2)
#define S3C_PCM_FIFOSTAT_RXFIFOFULL		(0x1 << 1)
#define S3C_PCM_FIFOSTAT_RXFIFOALMSTFULL	(0x1 << 0)

/**
 * struct s3c_pcm_info - S3C PCM Controller information
 * @dev: The parent device passed to use from the probe.
 * @regs: The pointer to the device register block.
 * @dma_playback: DMA information for playback channel.
 * @dma_capture: DMA information for capture channel.
 */
struct s3c_pcm_info {
	spinlock_t lock;
	struct device	*dev;
	void __iomem	*regs;

	unsigned int sclk_per_fs;

	/* Whether to keep PCMSCLK enabled even when idle(no active xfer) */
	unsigned int idleclk;

	struct clk	*pclk;
	struct clk	*cclk;

	struct snd_dmaengine_dai_dma_data *dma_playback;
	struct snd_dmaengine_dai_dma_data *dma_capture;
};

static struct snd_dmaengine_dai_dma_data s3c_pcm_stereo_out[] = {
	[0] = {
		.addr_width	= 4,
	},
	[1] = {
		.addr_width	= 4,
	},
};

static struct snd_dmaengine_dai_dma_data s3c_pcm_stereo_in[] = {
	[0] = {
		.addr_width	= 4,
	},
	[1] = {
		.addr_width	= 4,
	},
};

static struct s3c_pcm_info s3c_pcm[2];

static void s3c_pcm_snd_txctrl(struct s3c_pcm_info *pcm, int on)
{
	void __iomem *regs = pcm->regs;
	u32 ctl, clkctl;

	clkctl = readl(regs + S3C_PCM_CLKCTL);
	ctl = readl(regs + S3C_PCM_CTL);
	ctl &= ~(S3C_PCM_CTL_TXDIPSTICK_MASK
			 << S3C_PCM_CTL_TXDIPSTICK_SHIFT);

	if (on) {
		ctl |= S3C_PCM_CTL_TXDMA_EN;
		ctl |= S3C_PCM_CTL_TXFIFO_EN;
		ctl |= S3C_PCM_CTL_ENABLE;
		ctl |= (0x4<<S3C_PCM_CTL_TXDIPSTICK_SHIFT);
		clkctl |= S3C_PCM_CLKCTL_SERCLK_EN;
	} else {
		ctl &= ~S3C_PCM_CTL_TXDMA_EN;
		ctl &= ~S3C_PCM_CTL_TXFIFO_EN;

		if (!(ctl & S3C_PCM_CTL_RXFIFO_EN)) {
			ctl &= ~S3C_PCM_CTL_ENABLE;
			if (!pcm->idleclk)
				clkctl |= S3C_PCM_CLKCTL_SERCLK_EN;
		}
	}

	writel(clkctl, regs + S3C_PCM_CLKCTL);
	writel(ctl, regs + S3C_PCM_CTL);
}

static void s3c_pcm_snd_rxctrl(struct s3c_pcm_info *pcm, int on)
{
	void __iomem *regs = pcm->regs;
	u32 ctl, clkctl;

	ctl = readl(regs + S3C_PCM_CTL);
	clkctl = readl(regs + S3C_PCM_CLKCTL);
	ctl &= ~(S3C_PCM_CTL_RXDIPSTICK_MASK
			 << S3C_PCM_CTL_RXDIPSTICK_SHIFT);

	if (on) {
		ctl |= S3C_PCM_CTL_RXDMA_EN;
		ctl |= S3C_PCM_CTL_RXFIFO_EN;
		ctl |= S3C_PCM_CTL_ENABLE;
		ctl |= (0x20<<S3C_PCM_CTL_RXDIPSTICK_SHIFT);
		clkctl |= S3C_PCM_CLKCTL_SERCLK_EN;
	} else {
		ctl &= ~S3C_PCM_CTL_RXDMA_EN;
		ctl &= ~S3C_PCM_CTL_RXFIFO_EN;

		if (!(ctl & S3C_PCM_CTL_TXFIFO_EN)) {
			ctl &= ~S3C_PCM_CTL_ENABLE;
			if (!pcm->idleclk)
				clkctl |= S3C_PCM_CLKCTL_SERCLK_EN;
		}
	}

	writel(clkctl, regs + S3C_PCM_CLKCTL);
	writel(ctl, regs + S3C_PCM_CTL);
}

static int s3c_pcm_trigger(struct snd_pcm_substream *substream, int cmd,
			       struct snd_soc_dai *dai)
{
	struct snd_soc_pcm_runtime *rtd = substream->private_data;
	struct s3c_pcm_info *pcm = snd_soc_dai_get_drvdata(rtd->cpu_dai);
	unsigned long flags;

	dev_dbg(pcm->dev, "Entered %s\n", __func__);

	switch (cmd) {
	case SNDRV_PCM_TRIGGER_START:
	case SNDRV_PCM_TRIGGER_RESUME:
	case SNDRV_PCM_TRIGGER_PAUSE_RELEASE:
		spin_lock_irqsave(&pcm->lock, flags);

		if (substream->stream == SNDRV_PCM_STREAM_CAPTURE)
			s3c_pcm_snd_rxctrl(pcm, 1);
		else
			s3c_pcm_snd_txctrl(pcm, 1);

		spin_unlock_irqrestore(&pcm->lock, flags);
		break;

	case SNDRV_PCM_TRIGGER_STOP:
	case SNDRV_PCM_TRIGGER_SUSPEND:
	case SNDRV_PCM_TRIGGER_PAUSE_PUSH:
		spin_lock_irqsave(&pcm->lock, flags);

		if (substream->stream == SNDRV_PCM_STREAM_CAPTURE)
			s3c_pcm_snd_rxctrl(pcm, 0);
		else
			s3c_pcm_snd_txctrl(pcm, 0);

		spin_unlock_irqrestore(&pcm->lock, flags);
		break;

	default:
		return -EINVAL;
	}

	return 0;
}

static int s3c_pcm_hw_params(struct snd_pcm_substream *substream,
				 struct snd_pcm_hw_params *params,
				 struct snd_soc_dai *socdai)
{
	struct snd_soc_pcm_runtime *rtd = substream->private_data;
	struct s3c_pcm_info *pcm = snd_soc_dai_get_drvdata(rtd->cpu_dai);
	void __iomem *regs = pcm->regs;
	struct clk *clk;
	int sclk_div, sync_div;
	unsigned long flags;
	u32 clkctl;

	dev_dbg(pcm->dev, "Entered %s\n", __func__);

	/* Strictly check for sample size */
	switch (params_width(params)) {
	case 16:
		break;
	default:
		return -EINVAL;
	}

	spin_lock_irqsave(&pcm->lock, flags);

	/* Get hold of the PCMSOURCE_CLK */
	clkctl = readl(regs + S3C_PCM_CLKCTL);
	if (clkctl & S3C_PCM_CLKCTL_SERCLKSEL_PCLK)
		clk = pcm->pclk;
	else
		clk = pcm->cclk;

	/* Set the SCLK divider */
	sclk_div = clk_get_rate(clk) / pcm->sclk_per_fs /
					params_rate(params) / 2 - 1;

	clkctl &= ~(S3C_PCM_CLKCTL_SCLKDIV_MASK
			<< S3C_PCM_CLKCTL_SCLKDIV_SHIFT);
	clkctl |= ((sclk_div & S3C_PCM_CLKCTL_SCLKDIV_MASK)
			<< S3C_PCM_CLKCTL_SCLKDIV_SHIFT);

	/* Set the SYNC divider */
	sync_div = pcm->sclk_per_fs - 1;

	clkctl &= ~(S3C_PCM_CLKCTL_SYNCDIV_MASK
				<< S3C_PCM_CLKCTL_SYNCDIV_SHIFT);
	clkctl |= ((sync_div & S3C_PCM_CLKCTL_SYNCDIV_MASK)
				<< S3C_PCM_CLKCTL_SYNCDIV_SHIFT);

	writel(clkctl, regs + S3C_PCM_CLKCTL);

	spin_unlock_irqrestore(&pcm->lock, flags);

	dev_dbg(pcm->dev, "PCMSOURCE_CLK-%lu SCLK=%ufs SCLK_DIV=%d SYNC_DIV=%d\n",
				clk_get_rate(clk), pcm->sclk_per_fs,
				sclk_div, sync_div);

	return 0;
}

static int s3c_pcm_set_fmt(struct snd_soc_dai *cpu_dai,
			       unsigned int fmt)
{
	struct s3c_pcm_info *pcm = snd_soc_dai_get_drvdata(cpu_dai);
	void __iomem *regs = pcm->regs;
	unsigned long flags;
	int ret = 0;
	u32 ctl;

	dev_dbg(pcm->dev, "Entered %s\n", __func__);

	spin_lock_irqsave(&pcm->lock, flags);

	ctl = readl(regs + S3C_PCM_CTL);

	switch (fmt & SND_SOC_DAIFMT_INV_MASK) {
	case SND_SOC_DAIFMT_IB_NF:
		/* Nothing to do, IB_NF by default */
		break;
	default:
		dev_err(pcm->dev, "Unsupported clock inversion!\n");
		ret = -EINVAL;
		goto exit;
	}

	switch (fmt & SND_SOC_DAIFMT_MASTER_MASK) {
	case SND_SOC_DAIFMT_CBS_CFS:
		/* Nothing to do, Master by default */
		break;
	default:
		dev_err(pcm->dev, "Unsupported master/slave format!\n");
		ret = -EINVAL;
		goto exit;
	}

	switch (fmt & SND_SOC_DAIFMT_CLOCK_MASK) {
	case SND_SOC_DAIFMT_CONT:
		pcm->idleclk = 1;
		break;
	case SND_SOC_DAIFMT_GATED:
		pcm->idleclk = 0;
		break;
	default:
		dev_err(pcm->dev, "Invalid Clock gating request!\n");
		ret = -EINVAL;
		goto exit;
	}

	switch (fmt & SND_SOC_DAIFMT_FORMAT_MASK) {
	case SND_SOC_DAIFMT_DSP_A:
		ctl |= S3C_PCM_CTL_TXMSB_AFTER_FSYNC;
		ctl |= S3C_PCM_CTL_RXMSB_AFTER_FSYNC;
		break;
	case SND_SOC_DAIFMT_DSP_B:
		ctl &= ~S3C_PCM_CTL_TXMSB_AFTER_FSYNC;
		ctl &= ~S3C_PCM_CTL_RXMSB_AFTER_FSYNC;
		break;
	default:
		dev_err(pcm->dev, "Unsupported data format!\n");
		ret = -EINVAL;
		goto exit;
	}

	writel(ctl, regs + S3C_PCM_CTL);

exit:
	spin_unlock_irqrestore(&pcm->lock, flags);

	return ret;
}

static int s3c_pcm_set_clkdiv(struct snd_soc_dai *cpu_dai,
						int div_id, int div)
{
	struct s3c_pcm_info *pcm = snd_soc_dai_get_drvdata(cpu_dai);

	switch (div_id) {
	case S3C_PCM_SCLK_PER_FS:
		pcm->sclk_per_fs = div;
		break;

	default:
		return -EINVAL;
	}

	return 0;
}

static int s3c_pcm_set_sysclk(struct snd_soc_dai *cpu_dai,
				  int clk_id, unsigned int freq, int dir)
{
	struct s3c_pcm_info *pcm = snd_soc_dai_get_drvdata(cpu_dai);
	void __iomem *regs = pcm->regs;
	u32 clkctl = readl(regs + S3C_PCM_CLKCTL);

	switch (clk_id) {
	case S3C_PCM_CLKSRC_PCLK:
		clkctl |= S3C_PCM_CLKCTL_SERCLKSEL_PCLK;
		break;

	case S3C_PCM_CLKSRC_MUX:
		clkctl &= ~S3C_PCM_CLKCTL_SERCLKSEL_PCLK;

		if (clk_get_rate(pcm->cclk) != freq)
			clk_set_rate(pcm->cclk, freq);

		break;

	default:
		return -EINVAL;
	}

	writel(clkctl, regs + S3C_PCM_CLKCTL);

	return 0;
}

static const struct snd_soc_dai_ops s3c_pcm_dai_ops = {
	.set_sysclk	= s3c_pcm_set_sysclk,
	.set_clkdiv	= s3c_pcm_set_clkdiv,
	.trigger	= s3c_pcm_trigger,
	.hw_params	= s3c_pcm_hw_params,
	.set_fmt	= s3c_pcm_set_fmt,
};

static int s3c_pcm_dai_probe(struct snd_soc_dai *dai)
{
	struct s3c_pcm_info *pcm = snd_soc_dai_get_drvdata(dai);

	snd_soc_dai_init_dma_data(dai, pcm->dma_playback, pcm->dma_capture);

	return 0;
}

#define S3C_PCM_RATES  SNDRV_PCM_RATE_8000_96000

#define S3C_PCM_DAI_DECLARE			\
	.symmetric_rates = 1,					\
	.probe = s3c_pcm_dai_probe,				\
	.ops = &s3c_pcm_dai_ops,				\
	.playback = {						\
		.channels_min	= 2,				\
		.channels_max	= 2,				\
		.rates		= S3C_PCM_RATES,		\
		.formats	= SNDRV_PCM_FMTBIT_S16_LE,	\
	},							\
	.capture = {						\
		.channels_min	= 2,				\
		.channels_max	= 2,				\
		.rates		= S3C_PCM_RATES,		\
		.formats	= SNDRV_PCM_FMTBIT_S16_LE,	\
	}

static struct snd_soc_dai_driver s3c_pcm_dai[] = {
	[0] = {
		.name	= "samsung-pcm.0",
		S3C_PCM_DAI_DECLARE,
	},
	[1] = {
		.name	= "samsung-pcm.1",
		S3C_PCM_DAI_DECLARE,
	},
};

static const struct snd_soc_component_driver s3c_pcm_component = {
	.name		= "s3c-pcm",
};

static int s3c_pcm_dev_probe(struct platform_device *pdev)
{
	struct s3c_pcm_info *pcm;
	struct resource *mem_res;
	struct s3c_audio_pdata *pcm_pdata;
	dma_filter_fn filter;
	int ret;

	/* Check for valid device index */
	if ((pdev->id < 0) || pdev->id >= ARRAY_SIZE(s3c_pcm)) {
		dev_err(&pdev->dev, "id %d out of range\n", pdev->id);
		return -EINVAL;
	}

	pcm_pdata = pdev->dev.platform_data;

	if (pcm_pdata && pcm_pdata->cfg_gpio && pcm_pdata->cfg_gpio(pdev)) {
		dev_err(&pdev->dev, "Unable to configure gpio\n");
		return -EINVAL;
	}

	pcm = &s3c_pcm[pdev->id];
	pcm->dev = &pdev->dev;

	spin_lock_init(&pcm->lock);

	/* Default is 128fs */
	pcm->sclk_per_fs = 128;

	mem_res = platform_get_resource(pdev, IORESOURCE_MEM, 0);
	pcm->regs = devm_ioremap_resource(&pdev->dev, mem_res);
	if (IS_ERR(pcm->regs))
		return PTR_ERR(pcm->regs);

	pcm->cclk = devm_clk_get(&pdev->dev, "audio-bus");
	if (IS_ERR(pcm->cclk)) {
		dev_err(&pdev->dev, "failed to get audio-bus clock\n");
		return PTR_ERR(pcm->cclk);
	}
	clk_prepare_enable(pcm->cclk);

	/* record our pcm structure for later use in the callbacks */
	dev_set_drvdata(&pdev->dev, pcm);

	pcm->pclk = devm_clk_get(&pdev->dev, "pcm");
	if (IS_ERR(pcm->pclk)) {
		dev_err(&pdev->dev, "failed to get pcm clock\n");
		ret = PTR_ERR(pcm->pclk);
		goto err_dis_cclk;
	}
	clk_prepare_enable(pcm->pclk);

	s3c_pcm_stereo_in[pdev->id].addr = mem_res->start + S3C_PCM_RXFIFO;
	s3c_pcm_stereo_out[pdev->id].addr = mem_res->start + S3C_PCM_TXFIFO;

	filter = NULL;
	if (pcm_pdata) {
		s3c_pcm_stereo_in[pdev->id].filter_data = pcm_pdata->dma_capture;
		s3c_pcm_stereo_out[pdev->id].filter_data = pcm_pdata->dma_playback;
		filter = pcm_pdata->dma_filter;
	}

	pcm->dma_capture = &s3c_pcm_stereo_in[pdev->id];
	pcm->dma_playback = &s3c_pcm_stereo_out[pdev->id];

	ret = samsung_asoc_dma_platform_register(&pdev->dev, filter,
						 NULL, NULL);
	if (ret) {
		dev_err(&pdev->dev, "failed to get register DMA: %d\n", ret);
<<<<<<< HEAD
		goto err5;
=======
		goto err_dis_pclk;
>>>>>>> c470abd4
	}

	pm_runtime_enable(&pdev->dev);

	ret = devm_snd_soc_register_component(&pdev->dev, &s3c_pcm_component,
					 &s3c_pcm_dai[pdev->id], 1);
	if (ret != 0) {
		dev_err(&pdev->dev, "failed to get register DAI: %d\n", ret);
<<<<<<< HEAD
		goto err6;
	}

	return 0;
err6:
	pm_runtime_disable(&pdev->dev);
err5:
=======
		goto err_dis_pm;
	}

	return 0;

err_dis_pm:
	pm_runtime_disable(&pdev->dev);
err_dis_pclk:
>>>>>>> c470abd4
	clk_disable_unprepare(pcm->pclk);
err_dis_cclk:
	clk_disable_unprepare(pcm->cclk);
	return ret;
}

static int s3c_pcm_dev_remove(struct platform_device *pdev)
{
	struct s3c_pcm_info *pcm = &s3c_pcm[pdev->id];

	pm_runtime_disable(&pdev->dev);
	clk_disable_unprepare(pcm->cclk);
	clk_disable_unprepare(pcm->pclk);

	return 0;
}

static struct platform_driver s3c_pcm_driver = {
	.probe  = s3c_pcm_dev_probe,
	.remove = s3c_pcm_dev_remove,
	.driver = {
		.name = "samsung-pcm",
	},
};

module_platform_driver(s3c_pcm_driver);

/* Module information */
MODULE_AUTHOR("Jaswinder Singh, <jassisinghbrar@gmail.com>");
MODULE_DESCRIPTION("S3C PCM Controller Driver");
MODULE_LICENSE("GPL");
MODULE_ALIAS("platform:samsung-pcm");<|MERGE_RESOLUTION|>--- conflicted
+++ resolved
@@ -552,11 +552,7 @@
 						 NULL, NULL);
 	if (ret) {
 		dev_err(&pdev->dev, "failed to get register DMA: %d\n", ret);
-<<<<<<< HEAD
-		goto err5;
-=======
 		goto err_dis_pclk;
->>>>>>> c470abd4
 	}
 
 	pm_runtime_enable(&pdev->dev);
@@ -565,15 +561,6 @@
 					 &s3c_pcm_dai[pdev->id], 1);
 	if (ret != 0) {
 		dev_err(&pdev->dev, "failed to get register DAI: %d\n", ret);
-<<<<<<< HEAD
-		goto err6;
-	}
-
-	return 0;
-err6:
-	pm_runtime_disable(&pdev->dev);
-err5:
-=======
 		goto err_dis_pm;
 	}
 
@@ -582,7 +569,6 @@
 err_dis_pm:
 	pm_runtime_disable(&pdev->dev);
 err_dis_pclk:
->>>>>>> c470abd4
 	clk_disable_unprepare(pcm->pclk);
 err_dis_cclk:
 	clk_disable_unprepare(pcm->cclk);
