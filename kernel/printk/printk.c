/*
 *  linux/kernel/printk.c
 *
 *  Copyright (C) 1991, 1992  Linus Torvalds
 *
 * Modified to make sys_syslog() more flexible: added commands to
 * return the last 4k of kernel messages, regardless of whether
 * they've been read or not.  Added option to suppress kernel printk's
 * to the console.  Added hook for sending the console messages
 * elsewhere, in preparation for a serial line console (someday).
 * Ted Ts'o, 2/11/93.
 * Modified for sysctl support, 1/8/97, Chris Horn.
 * Fixed SMP synchronization, 08/08/99, Manfred Spraul
 *     manfred@colorfullife.com
 * Rewrote bits to get rid of console_lock
 *	01Mar01 Andrew Morton
 */

#include <linux/kernel.h>
#include <linux/mm.h>
#include <linux/tty.h>
#include <linux/tty_driver.h>
#include <linux/console.h>
#include <linux/init.h>
#include <linux/jiffies.h>
#include <linux/nmi.h>
#include <linux/module.h>
#include <linux/moduleparam.h>
#include <linux/delay.h>
#include <linux/smp.h>
#include <linux/security.h>
#include <linux/bootmem.h>
#include <linux/memblock.h>
#include <linux/syscalls.h>
#include <linux/crash_core.h>
#include <linux/kdb.h>
#include <linux/ratelimit.h>
#include <linux/kmsg_dump.h>
#include <linux/syslog.h>
#include <linux/cpu.h>
#include <linux/notifier.h>
#include <linux/rculist.h>
#include <linux/poll.h>
#include <linux/irq_work.h>
#include <linux/utsname.h>
#include <linux/ctype.h>
#include <linux/uio.h>
#include <linux/sched/clock.h>
#include <linux/sched/debug.h>
#include <linux/sched/task_stack.h>

#include <linux/uaccess.h>
#include <asm/sections.h>

#define CREATE_TRACE_POINTS
#include <trace/events/printk.h>

#include "console_cmdline.h"
#include "braille.h"
#include "internal.h"

int console_printk[4] = {
	CONSOLE_LOGLEVEL_DEFAULT,	/* console_loglevel */
	MESSAGE_LOGLEVEL_DEFAULT,	/* default_message_loglevel */
	CONSOLE_LOGLEVEL_MIN,		/* minimum_console_loglevel */
	CONSOLE_LOGLEVEL_DEFAULT,	/* default_console_loglevel */
};

/*
 * Low level drivers may need that to know if they can schedule in
 * their unblank() callback or not. So let's export it.
 */
int oops_in_progress;
EXPORT_SYMBOL(oops_in_progress);

/*
 * console_sem protects the console_drivers list, and also
 * provides serialisation for access to the entire console
 * driver system.
 */
static DEFINE_SEMAPHORE(console_sem);
struct console *console_drivers;
EXPORT_SYMBOL_GPL(console_drivers);

#ifdef CONFIG_LOCKDEP
static struct lockdep_map console_lock_dep_map = {
	.name = "console_lock"
};
#endif

enum devkmsg_log_bits {
	__DEVKMSG_LOG_BIT_ON = 0,
	__DEVKMSG_LOG_BIT_OFF,
	__DEVKMSG_LOG_BIT_LOCK,
};

enum devkmsg_log_masks {
	DEVKMSG_LOG_MASK_ON             = BIT(__DEVKMSG_LOG_BIT_ON),
	DEVKMSG_LOG_MASK_OFF            = BIT(__DEVKMSG_LOG_BIT_OFF),
	DEVKMSG_LOG_MASK_LOCK           = BIT(__DEVKMSG_LOG_BIT_LOCK),
};

/* Keep both the 'on' and 'off' bits clear, i.e. ratelimit by default: */
#define DEVKMSG_LOG_MASK_DEFAULT	0

static unsigned int __read_mostly devkmsg_log = DEVKMSG_LOG_MASK_DEFAULT;

static int __control_devkmsg(char *str)
{
	if (!str)
		return -EINVAL;

	if (!strncmp(str, "on", 2)) {
		devkmsg_log = DEVKMSG_LOG_MASK_ON;
		return 2;
	} else if (!strncmp(str, "off", 3)) {
		devkmsg_log = DEVKMSG_LOG_MASK_OFF;
		return 3;
	} else if (!strncmp(str, "ratelimit", 9)) {
		devkmsg_log = DEVKMSG_LOG_MASK_DEFAULT;
		return 9;
	}
	return -EINVAL;
}

static int __init control_devkmsg(char *str)
{
	if (__control_devkmsg(str) < 0)
		return 1;

	/*
	 * Set sysctl string accordingly:
	 */
	if (devkmsg_log == DEVKMSG_LOG_MASK_ON) {
		memset(devkmsg_log_str, 0, DEVKMSG_STR_MAX_SIZE);
		strncpy(devkmsg_log_str, "on", 2);
	} else if (devkmsg_log == DEVKMSG_LOG_MASK_OFF) {
		memset(devkmsg_log_str, 0, DEVKMSG_STR_MAX_SIZE);
		strncpy(devkmsg_log_str, "off", 3);
	}
	/* else "ratelimit" which is set by default. */

	/*
	 * Sysctl cannot change it anymore. The kernel command line setting of
	 * this parameter is to force the setting to be permanent throughout the
	 * runtime of the system. This is a precation measure against userspace
	 * trying to be a smarta** and attempting to change it up on us.
	 */
	devkmsg_log |= DEVKMSG_LOG_MASK_LOCK;

	return 0;
}
__setup("printk.devkmsg=", control_devkmsg);

char devkmsg_log_str[DEVKMSG_STR_MAX_SIZE] = "ratelimit";

int devkmsg_sysctl_set_loglvl(struct ctl_table *table, int write,
			      void __user *buffer, size_t *lenp, loff_t *ppos)
{
	char old_str[DEVKMSG_STR_MAX_SIZE];
	unsigned int old;
	int err;

	if (write) {
		if (devkmsg_log & DEVKMSG_LOG_MASK_LOCK)
			return -EINVAL;

		old = devkmsg_log;
		strncpy(old_str, devkmsg_log_str, DEVKMSG_STR_MAX_SIZE);
	}

	err = proc_dostring(table, write, buffer, lenp, ppos);
	if (err)
		return err;

	if (write) {
		err = __control_devkmsg(devkmsg_log_str);

		/*
		 * Do not accept an unknown string OR a known string with
		 * trailing crap...
		 */
		if (err < 0 || (err + 1 != *lenp)) {

			/* ... and restore old setting. */
			devkmsg_log = old;
			strncpy(devkmsg_log_str, old_str, DEVKMSG_STR_MAX_SIZE);

			return -EINVAL;
		}
	}

	return 0;
}

/*
 * Number of registered extended console drivers.
 *
 * If extended consoles are present, in-kernel cont reassembly is disabled
 * and each fragment is stored as a separate log entry with proper
 * continuation flag so that every emitted message has full metadata.  This
 * doesn't change the result for regular consoles or /proc/kmsg.  For
 * /dev/kmsg, as long as the reader concatenates messages according to
 * consecutive continuation flags, the end result should be the same too.
 */
static int nr_ext_console_drivers;

/*
 * Helper macros to handle lockdep when locking/unlocking console_sem. We use
 * macros instead of functions so that _RET_IP_ contains useful information.
 */
#define down_console_sem() do { \
	down(&console_sem);\
	mutex_acquire(&console_lock_dep_map, 0, 0, _RET_IP_);\
} while (0)

static int __down_trylock_console_sem(unsigned long ip)
{
	int lock_failed;
	unsigned long flags;

	/*
	 * Here and in __up_console_sem() we need to be in safe mode,
	 * because spindump/WARN/etc from under console ->lock will
	 * deadlock in printk()->down_trylock_console_sem() otherwise.
	 */
	printk_safe_enter_irqsave(flags);
	lock_failed = down_trylock(&console_sem);
	printk_safe_exit_irqrestore(flags);

	if (lock_failed)
		return 1;
	mutex_acquire(&console_lock_dep_map, 0, 1, ip);
	return 0;
}
#define down_trylock_console_sem() __down_trylock_console_sem(_RET_IP_)

static void __up_console_sem(unsigned long ip)
{
	unsigned long flags;

	mutex_release(&console_lock_dep_map, 1, ip);

	printk_safe_enter_irqsave(flags);
	up(&console_sem);
	printk_safe_exit_irqrestore(flags);
}
#define up_console_sem() __up_console_sem(_RET_IP_)

/*
 * This is used for debugging the mess that is the VT code by
 * keeping track if we have the console semaphore held. It's
 * definitely not the perfect debug tool (we don't know if _WE_
 * hold it and are racing, but it helps tracking those weird code
 * paths in the console code where we end up in places I want
 * locked without the console sempahore held).
 */
static int console_locked, console_suspended;

/*
 * If exclusive_console is non-NULL then only this console is to be printed to.
 */
static struct console *exclusive_console;

/*
 *	Array of consoles built from command line options (console=)
 */

#define MAX_CMDLINECONSOLES 8

static struct console_cmdline console_cmdline[MAX_CMDLINECONSOLES];

static int preferred_console = -1;
int console_set_on_cmdline;
EXPORT_SYMBOL(console_set_on_cmdline);

/* Flag: console code may call schedule() */
static int console_may_schedule;

/*
 * The printk log buffer consists of a chain of concatenated variable
 * length records. Every record starts with a record header, containing
 * the overall length of the record.
 *
 * The heads to the first and last entry in the buffer, as well as the
 * sequence numbers of these entries are maintained when messages are
 * stored.
 *
 * If the heads indicate available messages, the length in the header
 * tells the start next message. A length == 0 for the next message
 * indicates a wrap-around to the beginning of the buffer.
 *
 * Every record carries the monotonic timestamp in microseconds, as well as
 * the standard userspace syslog level and syslog facility. The usual
 * kernel messages use LOG_KERN; userspace-injected messages always carry
 * a matching syslog facility, by default LOG_USER. The origin of every
 * message can be reliably determined that way.
 *
 * The human readable log message directly follows the message header. The
 * length of the message text is stored in the header, the stored message
 * is not terminated.
 *
 * Optionally, a message can carry a dictionary of properties (key/value pairs),
 * to provide userspace with a machine-readable message context.
 *
 * Examples for well-defined, commonly used property names are:
 *   DEVICE=b12:8               device identifier
 *                                b12:8         block dev_t
 *                                c127:3        char dev_t
 *                                n8            netdev ifindex
 *                                +sound:card0  subsystem:devname
 *   SUBSYSTEM=pci              driver-core subsystem name
 *
 * Valid characters in property names are [a-zA-Z0-9.-_]. The plain text value
 * follows directly after a '=' character. Every property is terminated by
 * a '\0' character. The last property is not terminated.
 *
 * Example of a message structure:
 *   0000  ff 8f 00 00 00 00 00 00      monotonic time in nsec
 *   0008  34 00                        record is 52 bytes long
 *   000a        0b 00                  text is 11 bytes long
 *   000c              1f 00            dictionary is 23 bytes long
 *   000e                    03 00      LOG_KERN (facility) LOG_ERR (level)
 *   0010  69 74 27 73 20 61 20 6c      "it's a l"
 *         69 6e 65                     "ine"
 *   001b           44 45 56 49 43      "DEVIC"
 *         45 3d 62 38 3a 32 00 44      "E=b8:2\0D"
 *         52 49 56 45 52 3d 62 75      "RIVER=bu"
 *         67                           "g"
 *   0032     00 00 00                  padding to next message header
 *
 * The 'struct printk_log' buffer header must never be directly exported to
 * userspace, it is a kernel-private implementation detail that might
 * need to be changed in the future, when the requirements change.
 *
 * /dev/kmsg exports the structured data in the following line format:
 *   "<level>,<sequnum>,<timestamp>,<contflag>[,additional_values, ... ];<message text>\n"
 *
 * Users of the export format should ignore possible additional values
 * separated by ',', and find the message after the ';' character.
 *
 * The optional key/value pairs are attached as continuation lines starting
 * with a space character and terminated by a newline. All possible
 * non-prinatable characters are escaped in the "\xff" notation.
 */

enum log_flags {
	LOG_NOCONS	= 1,	/* already flushed, do not print to console */
	LOG_NEWLINE	= 2,	/* text ended with a newline */
	LOG_PREFIX	= 4,	/* text started with a prefix */
	LOG_CONT	= 8,	/* text is a fragment of a continuation line */
};

struct printk_log {
	u64 ts_nsec;		/* timestamp in nanoseconds */
	u16 len;		/* length of entire record */
	u16 text_len;		/* length of text buffer */
	u16 dict_len;		/* length of dictionary buffer */
	u8 facility;		/* syslog facility */
	u8 flags:5;		/* internal record flags */
	u8 level:3;		/* syslog level */
}
#ifdef CONFIG_HAVE_EFFICIENT_UNALIGNED_ACCESS
__packed __aligned(4)
#endif
;

/*
 * The logbuf_lock protects kmsg buffer, indices, counters.  This can be taken
 * within the scheduler's rq lock. It must be released before calling
 * console_unlock() or anything else that might wake up a process.
 */
DEFINE_RAW_SPINLOCK(logbuf_lock);

/*
 * Helper macros to lock/unlock logbuf_lock and switch between
 * printk-safe/unsafe modes.
 */
#define logbuf_lock_irq()				\
	do {						\
		printk_safe_enter_irq();		\
		raw_spin_lock(&logbuf_lock);		\
	} while (0)

#define logbuf_unlock_irq()				\
	do {						\
		raw_spin_unlock(&logbuf_lock);		\
		printk_safe_exit_irq();			\
	} while (0)

#define logbuf_lock_irqsave(flags)			\
	do {						\
		printk_safe_enter_irqsave(flags);	\
		raw_spin_lock(&logbuf_lock);		\
	} while (0)

#define logbuf_unlock_irqrestore(flags)		\
	do {						\
		raw_spin_unlock(&logbuf_lock);		\
		printk_safe_exit_irqrestore(flags);	\
	} while (0)

#ifdef CONFIG_EARLY_PRINTK
struct console *early_console;

static void early_vprintk(const char *fmt, va_list ap)
{
	if (early_console) {
		char buf[512];
		int n = vscnprintf(buf, sizeof(buf), fmt, ap);

		early_console->write(early_console, buf, n);
	}
}

asmlinkage void early_printk(const char *fmt, ...)
{
	va_list ap;

	va_start(ap, fmt);
	early_vprintk(fmt, ap);
	va_end(ap);
}

/*
 * This is independent of any log levels - a global
 * kill switch that turns off all of printk.
 *
 * Used by the NMI watchdog if early-printk is enabled.
 */
static bool __read_mostly printk_killswitch;

static int __init force_early_printk_setup(char *str)
{
	printk_killswitch = true;
	return 0;
}
early_param("force_early_printk", force_early_printk_setup);

void printk_kill(void)
{
	printk_killswitch = true;
}

#ifdef CONFIG_PRINTK
static int forced_early_printk(const char *fmt, va_list ap)
{
	if (!printk_killswitch)
		return 0;
	early_vprintk(fmt, ap);
	return 1;
}
#endif

#else
static inline int forced_early_printk(const char *fmt, va_list ap)
{
	return 0;
}
#endif

#ifdef CONFIG_PRINTK
DECLARE_WAIT_QUEUE_HEAD(log_wait);
/* the next printk record to read by syslog(READ) or /proc/kmsg */
static u64 syslog_seq;
static u32 syslog_idx;
static size_t syslog_partial;

/* index and sequence number of the first record stored in the buffer */
static u64 log_first_seq;
static u32 log_first_idx;

/* index and sequence number of the next record to store in the buffer */
static u64 log_next_seq;
static u32 log_next_idx;

/* the next printk record to write to the console */
static u64 console_seq;
static u32 console_idx;

/* the next printk record to read after the last 'clear' command */
static u64 clear_seq;
static u32 clear_idx;

#define PREFIX_MAX		32
#define LOG_LINE_MAX		(1024 - PREFIX_MAX)

#define LOG_LEVEL(v)		((v) & 0x07)
#define LOG_FACILITY(v)		((v) >> 3 & 0xff)

/* record buffer */
#define LOG_ALIGN __alignof__(struct printk_log)
#define __LOG_BUF_LEN (1 << CONFIG_LOG_BUF_SHIFT)
static char __log_buf[__LOG_BUF_LEN] __aligned(LOG_ALIGN);
static char *log_buf = __log_buf;
static u32 log_buf_len = __LOG_BUF_LEN;

/* Return log buffer address */
char *log_buf_addr_get(void)
{
	return log_buf;
}

/* Return log buffer size */
u32 log_buf_len_get(void)
{
	return log_buf_len;
}

/* human readable text of the record */
static char *log_text(const struct printk_log *msg)
{
	return (char *)msg + sizeof(struct printk_log);
}

/* optional key/value pair dictionary attached to the record */
static char *log_dict(const struct printk_log *msg)
{
	return (char *)msg + sizeof(struct printk_log) + msg->text_len;
}

/* get record by index; idx must point to valid msg */
static struct printk_log *log_from_idx(u32 idx)
{
	struct printk_log *msg = (struct printk_log *)(log_buf + idx);

	/*
	 * A length == 0 record is the end of buffer marker. Wrap around and
	 * read the message at the start of the buffer.
	 */
	if (!msg->len)
		return (struct printk_log *)log_buf;
	return msg;
}

/* get next record; idx must point to valid msg */
static u32 log_next(u32 idx)
{
	struct printk_log *msg = (struct printk_log *)(log_buf + idx);

	/* length == 0 indicates the end of the buffer; wrap */
	/*
	 * A length == 0 record is the end of buffer marker. Wrap around and
	 * read the message at the start of the buffer as *this* one, and
	 * return the one after that.
	 */
	if (!msg->len) {
		msg = (struct printk_log *)log_buf;
		return msg->len;
	}
	return idx + msg->len;
}

/*
 * Check whether there is enough free space for the given message.
 *
 * The same values of first_idx and next_idx mean that the buffer
 * is either empty or full.
 *
 * If the buffer is empty, we must respect the position of the indexes.
 * They cannot be reset to the beginning of the buffer.
 */
static int logbuf_has_space(u32 msg_size, bool empty)
{
	u32 free;

	if (log_next_idx > log_first_idx || empty)
		free = max(log_buf_len - log_next_idx, log_first_idx);
	else
		free = log_first_idx - log_next_idx;

	/*
	 * We need space also for an empty header that signalizes wrapping
	 * of the buffer.
	 */
	return free >= msg_size + sizeof(struct printk_log);
}

static int log_make_free_space(u32 msg_size)
{
	while (log_first_seq < log_next_seq &&
	       !logbuf_has_space(msg_size, false)) {
		/* drop old messages until we have enough contiguous space */
		log_first_idx = log_next(log_first_idx);
		log_first_seq++;
	}

	if (clear_seq < log_first_seq) {
		clear_seq = log_first_seq;
		clear_idx = log_first_idx;
	}

	/* sequence numbers are equal, so the log buffer is empty */
	if (logbuf_has_space(msg_size, log_first_seq == log_next_seq))
		return 0;

	return -ENOMEM;
}

/* compute the message size including the padding bytes */
static u32 msg_used_size(u16 text_len, u16 dict_len, u32 *pad_len)
{
	u32 size;

	size = sizeof(struct printk_log) + text_len + dict_len;
	*pad_len = (-size) & (LOG_ALIGN - 1);
	size += *pad_len;

	return size;
}

/*
 * Define how much of the log buffer we could take at maximum. The value
 * must be greater than two. Note that only half of the buffer is available
 * when the index points to the middle.
 */
#define MAX_LOG_TAKE_PART 4
static const char trunc_msg[] = "<truncated>";

static u32 truncate_msg(u16 *text_len, u16 *trunc_msg_len,
			u16 *dict_len, u32 *pad_len)
{
	/*
	 * The message should not take the whole buffer. Otherwise, it might
	 * get removed too soon.
	 */
	u32 max_text_len = log_buf_len / MAX_LOG_TAKE_PART;
	if (*text_len > max_text_len)
		*text_len = max_text_len;
	/* enable the warning message */
	*trunc_msg_len = strlen(trunc_msg);
	/* disable the "dict" completely */
	*dict_len = 0;
	/* compute the size again, count also the warning message */
	return msg_used_size(*text_len + *trunc_msg_len, 0, pad_len);
}

/* insert record into the buffer, discard old ones, update heads */
static int log_store(int facility, int level,
		     enum log_flags flags, u64 ts_nsec,
		     const char *dict, u16 dict_len,
		     const char *text, u16 text_len)
{
	struct printk_log *msg;
	u32 size, pad_len;
	u16 trunc_msg_len = 0;

	/* number of '\0' padding bytes to next message */
	size = msg_used_size(text_len, dict_len, &pad_len);

	if (log_make_free_space(size)) {
		/* truncate the message if it is too long for empty buffer */
		size = truncate_msg(&text_len, &trunc_msg_len,
				    &dict_len, &pad_len);
		/* survive when the log buffer is too small for trunc_msg */
		if (log_make_free_space(size))
			return 0;
	}

	if (log_next_idx + size + sizeof(struct printk_log) > log_buf_len) {
		/*
		 * This message + an additional empty header does not fit
		 * at the end of the buffer. Add an empty header with len == 0
		 * to signify a wrap around.
		 */
		memset(log_buf + log_next_idx, 0, sizeof(struct printk_log));
		log_next_idx = 0;
	}

	/* fill message */
	msg = (struct printk_log *)(log_buf + log_next_idx);
	memcpy(log_text(msg), text, text_len);
	msg->text_len = text_len;
	if (trunc_msg_len) {
		memcpy(log_text(msg) + text_len, trunc_msg, trunc_msg_len);
		msg->text_len += trunc_msg_len;
	}
	memcpy(log_dict(msg), dict, dict_len);
	msg->dict_len = dict_len;
	msg->facility = facility;
	msg->level = level & 7;
	msg->flags = flags & 0x1f;
	if (ts_nsec > 0)
		msg->ts_nsec = ts_nsec;
	else
		msg->ts_nsec = local_clock();
	memset(log_dict(msg) + dict_len, 0, pad_len);
	msg->len = size;

	/* insert message */
	log_next_idx += msg->len;
	log_next_seq++;

	return msg->text_len;
}

int dmesg_restrict = IS_ENABLED(CONFIG_SECURITY_DMESG_RESTRICT);

static int syslog_action_restricted(int type)
{
	if (dmesg_restrict)
		return 1;
	/*
	 * Unless restricted, we allow "read all" and "get buffer size"
	 * for everybody.
	 */
	return type != SYSLOG_ACTION_READ_ALL &&
	       type != SYSLOG_ACTION_SIZE_BUFFER;
}

static int check_syslog_permissions(int type, int source)
{
	/*
	 * If this is from /proc/kmsg and we've already opened it, then we've
	 * already done the capabilities checks at open time.
	 */
	if (source == SYSLOG_FROM_PROC && type != SYSLOG_ACTION_OPEN)
		goto ok;

	if (syslog_action_restricted(type)) {
		if (capable(CAP_SYSLOG))
			goto ok;
		/*
		 * For historical reasons, accept CAP_SYS_ADMIN too, with
		 * a warning.
		 */
		if (capable(CAP_SYS_ADMIN)) {
			pr_warn_once("%s (%d): Attempt to access syslog with "
				     "CAP_SYS_ADMIN but no CAP_SYSLOG "
				     "(deprecated).\n",
				 current->comm, task_pid_nr(current));
			goto ok;
		}
		return -EPERM;
	}
ok:
	return security_syslog(type);
}

static void append_char(char **pp, char *e, char c)
{
	if (*pp < e)
		*(*pp)++ = c;
}

static ssize_t msg_print_ext_header(char *buf, size_t size,
				    struct printk_log *msg, u64 seq)
{
	u64 ts_usec = msg->ts_nsec;

	do_div(ts_usec, 1000);

	return scnprintf(buf, size, "%u,%llu,%llu,%c;",
		       (msg->facility << 3) | msg->level, seq, ts_usec,
		       msg->flags & LOG_CONT ? 'c' : '-');
}

static ssize_t msg_print_ext_body(char *buf, size_t size,
				  char *dict, size_t dict_len,
				  char *text, size_t text_len)
{
	char *p = buf, *e = buf + size;
	size_t i;

	/* escape non-printable characters */
	for (i = 0; i < text_len; i++) {
		unsigned char c = text[i];

		if (c < ' ' || c >= 127 || c == '\\')
			p += scnprintf(p, e - p, "\\x%02x", c);
		else
			append_char(&p, e, c);
	}
	append_char(&p, e, '\n');

	if (dict_len) {
		bool line = true;

		for (i = 0; i < dict_len; i++) {
			unsigned char c = dict[i];

			if (line) {
				append_char(&p, e, ' ');
				line = false;
			}

			if (c == '\0') {
				append_char(&p, e, '\n');
				line = true;
				continue;
			}

			if (c < ' ' || c >= 127 || c == '\\') {
				p += scnprintf(p, e - p, "\\x%02x", c);
				continue;
			}

			append_char(&p, e, c);
		}
		append_char(&p, e, '\n');
	}

	return p - buf;
}

/* /dev/kmsg - userspace message inject/listen interface */
struct devkmsg_user {
	u64 seq;
	u32 idx;
	struct ratelimit_state rs;
	struct mutex lock;
	char buf[CONSOLE_EXT_LOG_MAX];
};

static ssize_t devkmsg_write(struct kiocb *iocb, struct iov_iter *from)
{
	char *buf, *line;
	int level = default_message_loglevel;
	int facility = 1;	/* LOG_USER */
	struct file *file = iocb->ki_filp;
	struct devkmsg_user *user = file->private_data;
	size_t len = iov_iter_count(from);
	ssize_t ret = len;

	if (!user || len > LOG_LINE_MAX)
		return -EINVAL;

	/* Ignore when user logging is disabled. */
	if (devkmsg_log & DEVKMSG_LOG_MASK_OFF)
		return len;

	/* Ratelimit when not explicitly enabled. */
	if (!(devkmsg_log & DEVKMSG_LOG_MASK_ON)) {
		if (!___ratelimit(&user->rs, current->comm))
			return ret;
	}

	buf = kmalloc(len+1, GFP_KERNEL);
	if (buf == NULL)
		return -ENOMEM;

	buf[len] = '\0';
	if (!copy_from_iter_full(buf, len, from)) {
		kfree(buf);
		return -EFAULT;
	}

	/*
	 * Extract and skip the syslog prefix <[0-9]*>. Coming from userspace
	 * the decimal value represents 32bit, the lower 3 bit are the log
	 * level, the rest are the log facility.
	 *
	 * If no prefix or no userspace facility is specified, we
	 * enforce LOG_USER, to be able to reliably distinguish
	 * kernel-generated messages from userspace-injected ones.
	 */
	line = buf;
	if (line[0] == '<') {
		char *endp = NULL;
		unsigned int u;

		u = simple_strtoul(line + 1, &endp, 10);
		if (endp && endp[0] == '>') {
			level = LOG_LEVEL(u);
			if (LOG_FACILITY(u) != 0)
				facility = LOG_FACILITY(u);
			endp++;
			len -= endp - line;
			line = endp;
		}
	}

	printk_emit(facility, level, NULL, 0, "%s", line);
	kfree(buf);
	return ret;
}

static ssize_t devkmsg_read(struct file *file, char __user *buf,
			    size_t count, loff_t *ppos)
{
	struct devkmsg_user *user = file->private_data;
	struct printk_log *msg;
	size_t len;
	ssize_t ret;

	if (!user)
		return -EBADF;

	ret = mutex_lock_interruptible(&user->lock);
	if (ret)
		return ret;

	logbuf_lock_irq();
	while (user->seq == log_next_seq) {
		if (file->f_flags & O_NONBLOCK) {
			ret = -EAGAIN;
			logbuf_unlock_irq();
			goto out;
		}

		logbuf_unlock_irq();
		ret = wait_event_interruptible(log_wait,
					       user->seq != log_next_seq);
		if (ret)
			goto out;
		logbuf_lock_irq();
	}

	if (user->seq < log_first_seq) {
		/* our last seen message is gone, return error and reset */
		user->idx = log_first_idx;
		user->seq = log_first_seq;
		ret = -EPIPE;
		logbuf_unlock_irq();
		goto out;
	}

	msg = log_from_idx(user->idx);
	len = msg_print_ext_header(user->buf, sizeof(user->buf),
				   msg, user->seq);
	len += msg_print_ext_body(user->buf + len, sizeof(user->buf) - len,
				  log_dict(msg), msg->dict_len,
				  log_text(msg), msg->text_len);

	user->idx = log_next(user->idx);
	user->seq++;
	logbuf_unlock_irq();

	if (len > count) {
		ret = -EINVAL;
		goto out;
	}

	if (copy_to_user(buf, user->buf, len)) {
		ret = -EFAULT;
		goto out;
	}
	ret = len;
out:
	mutex_unlock(&user->lock);
	return ret;
}

static loff_t devkmsg_llseek(struct file *file, loff_t offset, int whence)
{
	struct devkmsg_user *user = file->private_data;
	loff_t ret = 0;

	if (!user)
		return -EBADF;
	if (offset)
		return -ESPIPE;

	logbuf_lock_irq();
	switch (whence) {
	case SEEK_SET:
		/* the first record */
		user->idx = log_first_idx;
		user->seq = log_first_seq;
		break;
	case SEEK_DATA:
		/*
		 * The first record after the last SYSLOG_ACTION_CLEAR,
		 * like issued by 'dmesg -c'. Reading /dev/kmsg itself
		 * changes no global state, and does not clear anything.
		 */
		user->idx = clear_idx;
		user->seq = clear_seq;
		break;
	case SEEK_END:
		/* after the last record */
		user->idx = log_next_idx;
		user->seq = log_next_seq;
		break;
	default:
		ret = -EINVAL;
	}
	logbuf_unlock_irq();
	return ret;
}

static unsigned int devkmsg_poll(struct file *file, poll_table *wait)
{
	struct devkmsg_user *user = file->private_data;
	int ret = 0;

	if (!user)
		return POLLERR|POLLNVAL;

	poll_wait(file, &log_wait, wait);

	logbuf_lock_irq();
	if (user->seq < log_next_seq) {
		/* return error when data has vanished underneath us */
		if (user->seq < log_first_seq)
			ret = POLLIN|POLLRDNORM|POLLERR|POLLPRI;
		else
			ret = POLLIN|POLLRDNORM;
	}
	logbuf_unlock_irq();

	return ret;
}

static int devkmsg_open(struct inode *inode, struct file *file)
{
	struct devkmsg_user *user;
	int err;

	if (devkmsg_log & DEVKMSG_LOG_MASK_OFF)
		return -EPERM;

	/* write-only does not need any file context */
	if ((file->f_flags & O_ACCMODE) != O_WRONLY) {
		err = check_syslog_permissions(SYSLOG_ACTION_READ_ALL,
					       SYSLOG_FROM_READER);
		if (err)
			return err;
	}

	user = kmalloc(sizeof(struct devkmsg_user), GFP_KERNEL);
	if (!user)
		return -ENOMEM;

	ratelimit_default_init(&user->rs);
	ratelimit_set_flags(&user->rs, RATELIMIT_MSG_ON_RELEASE);

	mutex_init(&user->lock);

	logbuf_lock_irq();
	user->idx = log_first_idx;
	user->seq = log_first_seq;
	logbuf_unlock_irq();

	file->private_data = user;
	return 0;
}

static int devkmsg_release(struct inode *inode, struct file *file)
{
	struct devkmsg_user *user = file->private_data;

	if (!user)
		return 0;

	ratelimit_state_exit(&user->rs);

	mutex_destroy(&user->lock);
	kfree(user);
	return 0;
}

const struct file_operations kmsg_fops = {
	.open = devkmsg_open,
	.read = devkmsg_read,
	.write_iter = devkmsg_write,
	.llseek = devkmsg_llseek,
	.poll = devkmsg_poll,
	.release = devkmsg_release,
};

#ifdef CONFIG_CRASH_CORE
/*
 * This appends the listed symbols to /proc/vmcore
 *
 * /proc/vmcore is used by various utilities, like crash and makedumpfile to
 * obtain access to symbols that are otherwise very difficult to locate.  These
 * symbols are specifically used so that utilities can access and extract the
 * dmesg log from a vmcore file after a crash.
 */
void log_buf_vmcoreinfo_setup(void)
{
	VMCOREINFO_SYMBOL(log_buf);
	VMCOREINFO_SYMBOL(log_buf_len);
	VMCOREINFO_SYMBOL(log_first_idx);
	VMCOREINFO_SYMBOL(clear_idx);
	VMCOREINFO_SYMBOL(log_next_idx);
	/*
	 * Export struct printk_log size and field offsets. User space tools can
	 * parse it and detect any changes to structure down the line.
	 */
	VMCOREINFO_STRUCT_SIZE(printk_log);
	VMCOREINFO_OFFSET(printk_log, ts_nsec);
	VMCOREINFO_OFFSET(printk_log, len);
	VMCOREINFO_OFFSET(printk_log, text_len);
	VMCOREINFO_OFFSET(printk_log, dict_len);
}
#endif

/* requested log_buf_len from kernel cmdline */
static unsigned long __initdata new_log_buf_len;

/* we practice scaling the ring buffer by powers of 2 */
static void __init log_buf_len_update(unsigned size)
{
	if (size)
		size = roundup_pow_of_two(size);
	if (size > log_buf_len)
		new_log_buf_len = size;
}

/* save requested log_buf_len since it's too early to process it */
static int __init log_buf_len_setup(char *str)
{
	unsigned size = memparse(str, &str);

	log_buf_len_update(size);

	return 0;
}
early_param("log_buf_len", log_buf_len_setup);

#ifdef CONFIG_SMP
#define __LOG_CPU_MAX_BUF_LEN (1 << CONFIG_LOG_CPU_MAX_BUF_SHIFT)

static void __init log_buf_add_cpu(void)
{
	unsigned int cpu_extra;

	/*
	 * archs should set up cpu_possible_bits properly with
	 * set_cpu_possible() after setup_arch() but just in
	 * case lets ensure this is valid.
	 */
	if (num_possible_cpus() == 1)
		return;

	cpu_extra = (num_possible_cpus() - 1) * __LOG_CPU_MAX_BUF_LEN;

	/* by default this will only continue through for large > 64 CPUs */
	if (cpu_extra <= __LOG_BUF_LEN / 2)
		return;

	pr_info("log_buf_len individual max cpu contribution: %d bytes\n",
		__LOG_CPU_MAX_BUF_LEN);
	pr_info("log_buf_len total cpu_extra contributions: %d bytes\n",
		cpu_extra);
	pr_info("log_buf_len min size: %d bytes\n", __LOG_BUF_LEN);

	log_buf_len_update(cpu_extra + __LOG_BUF_LEN);
}
#else /* !CONFIG_SMP */
static inline void log_buf_add_cpu(void) {}
#endif /* CONFIG_SMP */

void __init setup_log_buf(int early)
{
	unsigned long flags;
	char *new_log_buf;
	int free;

	if (log_buf != __log_buf)
		return;

	if (!early && !new_log_buf_len)
		log_buf_add_cpu();

	if (!new_log_buf_len)
		return;

	if (early) {
		new_log_buf =
			memblock_virt_alloc(new_log_buf_len, LOG_ALIGN);
	} else {
		new_log_buf = memblock_virt_alloc_nopanic(new_log_buf_len,
							  LOG_ALIGN);
	}

	if (unlikely(!new_log_buf)) {
		pr_err("log_buf_len: %ld bytes not available\n",
			new_log_buf_len);
		return;
	}

	logbuf_lock_irqsave(flags);
	log_buf_len = new_log_buf_len;
	log_buf = new_log_buf;
	new_log_buf_len = 0;
	free = __LOG_BUF_LEN - log_next_idx;
	memcpy(log_buf, __log_buf, __LOG_BUF_LEN);
	logbuf_unlock_irqrestore(flags);

	pr_info("log_buf_len: %d bytes\n", log_buf_len);
	pr_info("early log buf free: %d(%d%%)\n",
		free, (free * 100) / __LOG_BUF_LEN);
}

static bool __read_mostly ignore_loglevel;

static int __init ignore_loglevel_setup(char *str)
{
	ignore_loglevel = true;
	pr_info("debug: ignoring loglevel setting.\n");

	return 0;
}

early_param("ignore_loglevel", ignore_loglevel_setup);
module_param(ignore_loglevel, bool, S_IRUGO | S_IWUSR);
MODULE_PARM_DESC(ignore_loglevel,
		 "ignore loglevel setting (prints all kernel messages to the console)");

static bool suppress_message_printing(int level)
{
	return (level >= console_loglevel && !ignore_loglevel);
}

#ifdef CONFIG_BOOT_PRINTK_DELAY

static int boot_delay; /* msecs delay after each printk during bootup */
static unsigned long long loops_per_msec;	/* based on boot_delay */

static int __init boot_delay_setup(char *str)
{
	unsigned long lpj;

	lpj = preset_lpj ? preset_lpj : 1000000;	/* some guess */
	loops_per_msec = (unsigned long long)lpj / 1000 * HZ;

	get_option(&str, &boot_delay);
	if (boot_delay > 10 * 1000)
		boot_delay = 0;

	pr_debug("boot_delay: %u, preset_lpj: %ld, lpj: %lu, "
		"HZ: %d, loops_per_msec: %llu\n",
		boot_delay, preset_lpj, lpj, HZ, loops_per_msec);
	return 0;
}
early_param("boot_delay", boot_delay_setup);

static void boot_delay_msec(int level)
{
	unsigned long long k;
	unsigned long timeout;

	if ((boot_delay == 0 || system_state >= SYSTEM_RUNNING)
		|| suppress_message_printing(level)) {
		return;
	}

	k = (unsigned long long)loops_per_msec * boot_delay;

	timeout = jiffies + msecs_to_jiffies(boot_delay);
	while (k) {
		k--;
		cpu_relax();
		/*
		 * use (volatile) jiffies to prevent
		 * compiler reduction; loop termination via jiffies
		 * is secondary and may or may not happen.
		 */
		if (time_after(jiffies, timeout))
			break;
		touch_nmi_watchdog();
	}
}
#else
static inline void boot_delay_msec(int level)
{
}
#endif

static bool printk_time = IS_ENABLED(CONFIG_PRINTK_TIME);
module_param_named(time, printk_time, bool, S_IRUGO | S_IWUSR);

static size_t print_time(u64 ts, char *buf)
{
	unsigned long rem_nsec;

	if (!printk_time)
		return 0;

	rem_nsec = do_div(ts, 1000000000);

	if (!buf)
		return snprintf(NULL, 0, "[%5lu.000000] ", (unsigned long)ts);

	return sprintf(buf, "[%5lu.%06lu] ",
		       (unsigned long)ts, rem_nsec / 1000);
}

static size_t print_prefix(const struct printk_log *msg, bool syslog, char *buf)
{
	size_t len = 0;
	unsigned int prefix = (msg->facility << 3) | msg->level;

	if (syslog) {
		if (buf) {
			len += sprintf(buf, "<%u>", prefix);
		} else {
			len += 3;
			if (prefix > 999)
				len += 3;
			else if (prefix > 99)
				len += 2;
			else if (prefix > 9)
				len++;
		}
	}

	len += print_time(msg->ts_nsec, buf ? buf + len : NULL);
	return len;
}

static size_t msg_print_text(const struct printk_log *msg, bool syslog, char *buf, size_t size)
{
	const char *text = log_text(msg);
	size_t text_size = msg->text_len;
	size_t len = 0;

	do {
		const char *next = memchr(text, '\n', text_size);
		size_t text_len;

		if (next) {
			text_len = next - text;
			next++;
			text_size -= next - text;
		} else {
			text_len = text_size;
		}

		if (buf) {
			if (print_prefix(msg, syslog, NULL) +
			    text_len + 1 >= size - len)
				break;

			len += print_prefix(msg, syslog, buf + len);
			memcpy(buf + len, text, text_len);
			len += text_len;
			buf[len++] = '\n';
		} else {
			/* SYSLOG_ACTION_* buffer size only calculation */
			len += print_prefix(msg, syslog, NULL);
			len += text_len;
			len++;
		}

		text = next;
	} while (text);

	return len;
}

static int syslog_print(char __user *buf, int size)
{
	char *text;
	struct printk_log *msg;
	int len = 0;

	text = kmalloc(LOG_LINE_MAX + PREFIX_MAX, GFP_KERNEL);
	if (!text)
		return -ENOMEM;

	while (size > 0) {
		size_t n;
		size_t skip;

		logbuf_lock_irq();
		if (syslog_seq < log_first_seq) {
			/* messages are gone, move to first one */
			syslog_seq = log_first_seq;
			syslog_idx = log_first_idx;
			syslog_partial = 0;
		}
		if (syslog_seq == log_next_seq) {
			logbuf_unlock_irq();
			break;
		}

		skip = syslog_partial;
		msg = log_from_idx(syslog_idx);
		n = msg_print_text(msg, true, text, LOG_LINE_MAX + PREFIX_MAX);
		if (n - syslog_partial <= size) {
			/* message fits into buffer, move forward */
			syslog_idx = log_next(syslog_idx);
			syslog_seq++;
			n -= syslog_partial;
			syslog_partial = 0;
		} else if (!len){
			/* partial read(), remember position */
			n = size;
			syslog_partial += n;
		} else
			n = 0;
		logbuf_unlock_irq();

		if (!n)
			break;

		if (copy_to_user(buf, text + skip, n)) {
			if (!len)
				len = -EFAULT;
			break;
		}

		len += n;
		size -= n;
		buf += n;
	}

	kfree(text);
	return len;
}

static int syslog_print_all(char __user *buf, int size, bool clear)
{
	char *text;
	int len = 0;
	int attempts = 0;
	int num_msg;

	text = kmalloc(LOG_LINE_MAX + PREFIX_MAX, GFP_KERNEL);
	if (!text)
		return -ENOMEM;

	logbuf_lock_irq();
	if (buf) {
		u64 next_seq;
		u64 seq;
		u32 idx;

try_again:
		attempts++;
		if (attempts > 10) {
			len = -EBUSY;
			goto out;
		}
		num_msg = 0;

		/*
		 * Find first record that fits, including all following records,
		 * into the user-provided buffer for this dump.
		 */
		seq = clear_seq;
		idx = clear_idx;
		while (seq < log_next_seq) {
			struct printk_log *msg = log_from_idx(idx);

			len += msg_print_text(msg, true, NULL, 0);
			idx = log_next(idx);
			seq++;
			num_msg++;
			if (num_msg > 5) {
				num_msg = 0;
				logbuf_unlock_irq();
				logbuf_lock_irq();
				if (clear_seq < log_first_seq)
					goto try_again;
			}
		}

		/* move first record forward until length fits into the buffer */
		seq = clear_seq;
		idx = clear_idx;
		while (len > size && seq < log_next_seq) {
			struct printk_log *msg = log_from_idx(idx);

			len -= msg_print_text(msg, true, NULL, 0);
			idx = log_next(idx);
			seq++;
			num_msg++;
			if (num_msg > 5) {
				num_msg = 0;
				logbuf_unlock_irq();
				logbuf_lock_irq();
				if (clear_seq < log_first_seq)
					goto try_again;
			}
		}

		/* last message fitting into this dump */
		next_seq = log_next_seq;

		len = 0;
		while (len >= 0 && seq < next_seq) {
			struct printk_log *msg = log_from_idx(idx);
			int textlen;

			textlen = msg_print_text(msg, true, text,
						 LOG_LINE_MAX + PREFIX_MAX);
			if (textlen < 0) {
				len = textlen;
				break;
			}
			idx = log_next(idx);
			seq++;

			logbuf_unlock_irq();
			if (copy_to_user(buf + len, text, textlen))
				len = -EFAULT;
			else
				len += textlen;
			logbuf_lock_irq();

			if (seq < log_first_seq) {
				/* messages are gone, move to next one */
				seq = log_first_seq;
				idx = log_first_idx;
			}
		}
	}

	if (clear) {
		clear_seq = log_next_seq;
		clear_idx = log_next_idx;
	}
out:
	logbuf_unlock_irq();

	kfree(text);
	return len;
}

int do_syslog(int type, char __user *buf, int len, int source)
{
	bool clear = false;
	static int saved_console_loglevel = LOGLEVEL_DEFAULT;
	int error;

	error = check_syslog_permissions(type, source);
	if (error)
		return error;

	switch (type) {
	case SYSLOG_ACTION_CLOSE:	/* Close log */
		break;
	case SYSLOG_ACTION_OPEN:	/* Open log */
		break;
	case SYSLOG_ACTION_READ:	/* Read from log */
		if (!buf || len < 0)
			return -EINVAL;
		if (!len)
			return 0;
		if (!access_ok(VERIFY_WRITE, buf, len))
			return -EFAULT;
		error = wait_event_interruptible(log_wait,
						 syslog_seq != log_next_seq);
		if (error)
			return error;
		error = syslog_print(buf, len);
		break;
	/* Read/clear last kernel messages */
	case SYSLOG_ACTION_READ_CLEAR:
		clear = true;
		/* FALL THRU */
	/* Read last kernel messages */
	case SYSLOG_ACTION_READ_ALL:
		if (!buf || len < 0)
			return -EINVAL;
		if (!len)
			return 0;
		if (!access_ok(VERIFY_WRITE, buf, len))
			return -EFAULT;
		error = syslog_print_all(buf, len, clear);
		break;
	/* Clear ring buffer */
	case SYSLOG_ACTION_CLEAR:
		syslog_print_all(NULL, 0, true);
		break;
	/* Disable logging to console */
	case SYSLOG_ACTION_CONSOLE_OFF:
		if (saved_console_loglevel == LOGLEVEL_DEFAULT)
			saved_console_loglevel = console_loglevel;
		console_loglevel = minimum_console_loglevel;
		break;
	/* Enable logging to console */
	case SYSLOG_ACTION_CONSOLE_ON:
		if (saved_console_loglevel != LOGLEVEL_DEFAULT) {
			console_loglevel = saved_console_loglevel;
			saved_console_loglevel = LOGLEVEL_DEFAULT;
		}
		break;
	/* Set level of messages printed to console */
	case SYSLOG_ACTION_CONSOLE_LEVEL:
		if (len < 1 || len > 8)
			return -EINVAL;
		if (len < minimum_console_loglevel)
			len = minimum_console_loglevel;
		console_loglevel = len;
		/* Implicitly re-enable logging to console */
		saved_console_loglevel = LOGLEVEL_DEFAULT;
		break;
	/* Number of chars in the log buffer */
	case SYSLOG_ACTION_SIZE_UNREAD:
		logbuf_lock_irq();
		if (syslog_seq < log_first_seq) {
			/* messages are gone, move to first one */
			syslog_seq = log_first_seq;
			syslog_idx = log_first_idx;
			syslog_partial = 0;
		}
		if (source == SYSLOG_FROM_PROC) {
			/*
			 * Short-cut for poll(/"proc/kmsg") which simply checks
			 * for pending data, not the size; return the count of
			 * records, not the length.
			 */
			error = log_next_seq - syslog_seq;
		} else {
			u64 seq = syslog_seq;
			u32 idx = syslog_idx;

			while (seq < log_next_seq) {
				struct printk_log *msg = log_from_idx(idx);

				error += msg_print_text(msg, true, NULL, 0);
				idx = log_next(idx);
				seq++;
			}
			error -= syslog_partial;
		}
		logbuf_unlock_irq();
		break;
	/* Size of the log buffer */
	case SYSLOG_ACTION_SIZE_BUFFER:
		error = log_buf_len;
		break;
	default:
		error = -EINVAL;
		break;
	}

	return error;
}

SYSCALL_DEFINE3(syslog, int, type, char __user *, buf, int, len)
{
	return do_syslog(type, buf, len, SYSLOG_FROM_READER);
}

/*
 * Call the console drivers, asking them to write out
 * log_buf[start] to log_buf[end - 1].
 * The console_lock must be held.
 */
static void call_console_drivers(const char *ext_text, size_t ext_len,
				 const char *text, size_t len)
{
	struct console *con;

	trace_console_rcuidle(text, len);

	if (!console_drivers)
		return;

	if (IS_ENABLED(CONFIG_PREEMPT_RT_BASE)) {
		if (in_irq() || in_nmi())
			return;
	}

	migrate_disable();
	for_each_console(con) {
		if (exclusive_console && con != exclusive_console)
			continue;
		if (!(con->flags & CON_ENABLED))
			continue;
		if (!con->write)
			continue;
		if (!cpu_online(smp_processor_id()) &&
		    !(con->flags & CON_ANYTIME))
			continue;
		if (con->flags & CON_EXTENDED)
			con->write(con, ext_text, ext_len);
		else
			con->write(con, text, len);
	}
	migrate_enable();
}

int printk_delay_msec __read_mostly;

static inline void printk_delay(void)
{
	if (unlikely(printk_delay_msec)) {
		int m = printk_delay_msec;

		while (m--) {
			mdelay(1);
			touch_nmi_watchdog();
		}
	}
}

/*
 * Continuation lines are buffered, and not committed to the record buffer
 * until the line is complete, or a race forces it. The line fragments
 * though, are printed immediately to the consoles to ensure everything has
 * reached the console in case of a kernel crash.
 */
static struct cont {
	char buf[LOG_LINE_MAX];
	size_t len;			/* length == 0 means unused buffer */
	struct task_struct *owner;	/* task of first print*/
	u64 ts_nsec;			/* time of first print */
	u8 level;			/* log level of first message */
	u8 facility;			/* log facility of first message */
	enum log_flags flags;		/* prefix, newline flags */
} cont;

static void cont_flush(void)
{
	if (cont.len == 0)
		return;

	log_store(cont.facility, cont.level, cont.flags, cont.ts_nsec,
		  NULL, 0, cont.buf, cont.len);
	cont.len = 0;
}

static bool cont_add(int facility, int level, enum log_flags flags, const char *text, size_t len)
{
	/*
	 * If ext consoles are present, flush and skip in-kernel
	 * continuation.  See nr_ext_console_drivers definition.  Also, if
	 * the line gets too long, split it up in separate records.
	 */
	if (nr_ext_console_drivers || cont.len + len > sizeof(cont.buf)) {
		cont_flush();
		return false;
	}

	if (!cont.len) {
		cont.facility = facility;
		cont.level = level;
		cont.owner = current;
		cont.ts_nsec = local_clock();
		cont.flags = flags;
	}

	memcpy(cont.buf + cont.len, text, len);
	cont.len += len;

	// The original flags come from the first line,
	// but later continuations can add a newline.
	if (flags & LOG_NEWLINE) {
		cont.flags |= LOG_NEWLINE;
		cont_flush();
	}

	if (cont.len > (sizeof(cont.buf) * 80) / 100)
		cont_flush();

	return true;
}

static size_t log_output(int facility, int level, enum log_flags lflags, const char *dict, size_t dictlen, char *text, size_t text_len)
{
	/*
	 * If an earlier line was buffered, and we're a continuation
	 * write from the same process, try to add it to the buffer.
	 */
	if (cont.len) {
		if (cont.owner == current && (lflags & LOG_CONT)) {
			if (cont_add(facility, level, lflags, text, text_len))
				return text_len;
		}
		/* Otherwise, make sure it's flushed */
		cont_flush();
	}

	/* Skip empty continuation lines that couldn't be added - they just flush */
	if (!text_len && (lflags & LOG_CONT))
		return 0;

	/* If it doesn't end in a newline, try to buffer the current line */
	if (!(lflags & LOG_NEWLINE)) {
		if (cont_add(facility, level, lflags, text, text_len))
			return text_len;
	}

	/* Store it in the record log */
	return log_store(facility, level, lflags, 0, dict, dictlen, text, text_len);
}

/* Must be called under logbuf_lock. */
int vprintk_store(int facility, int level,
		  const char *dict, size_t dictlen,
		  const char *fmt, va_list args)
{
	static char textbuf[LOG_LINE_MAX];
	char *text = textbuf;
	size_t text_len;
	enum log_flags lflags = 0;
<<<<<<< HEAD
	unsigned long flags;
	int printed_len;
	bool in_sched = false;

	/*
	 * Fall back to early_printk if a debugging subsystem has
	 * killed printk output
	 */
	if (unlikely(forced_early_printk(fmt, args)))
		return 1;

	if (level == LOGLEVEL_SCHED) {
		level = LOGLEVEL_DEFAULT;
		in_sched = true;
	}

	boot_delay_msec(level);
	printk_delay();
=======
>>>>>>> 12d78096

	/*
	 * The printf needs to come first; we need the syslog
	 * prefix which might be passed-in as a parameter.
	 */
	text_len = vscnprintf(text, sizeof(textbuf), fmt, args);

	/* mark and strip a trailing newline */
	if (text_len && text[text_len-1] == '\n') {
		text_len--;
		lflags |= LOG_NEWLINE;
	}

	/* strip kernel syslog prefix and extract log level or control flags */
	if (facility == 0) {
		int kern_level;

		while ((kern_level = printk_get_level(text)) != 0) {
			switch (kern_level) {
			case '0' ... '7':
				if (level == LOGLEVEL_DEFAULT)
					level = kern_level - '0';
				/* fallthrough */
			case 'd':	/* KERN_DEFAULT */
				lflags |= LOG_PREFIX;
				break;
			case 'c':	/* KERN_CONT */
				lflags |= LOG_CONT;
			}

			text_len -= 2;
			text += 2;
		}
	}

	if (level == LOGLEVEL_DEFAULT)
		level = default_message_loglevel;

	if (dict)
		lflags |= LOG_PREFIX|LOG_NEWLINE;

	return log_output(facility, level, lflags,
			  dict, dictlen, text, text_len);
}

asmlinkage int vprintk_emit(int facility, int level,
			    const char *dict, size_t dictlen,
			    const char *fmt, va_list args)
{
	int printed_len;
	bool in_sched = false;
	unsigned long flags;

	if (level == LOGLEVEL_SCHED) {
		level = LOGLEVEL_DEFAULT;
		in_sched = true;
	}

	boot_delay_msec(level);
	printk_delay();

	/* This stops the holder of console_sem just where we want him */
	logbuf_lock_irqsave(flags);
	printed_len = vprintk_store(facility, level, dict, dictlen, fmt, args);
	logbuf_unlock_irqrestore(flags);

	/* If called from the scheduler, we can not call up(). */
	if (!in_sched) {
		int may_trylock = 1;

#ifdef CONFIG_PREEMPT_RT_FULL
		/*
		 * we can't take a sleeping lock with IRQs or preeption disabled
		 * so we can't print in these contexts
		 */
		if (!(preempt_count() == 0 && !irqs_disabled()))
			may_trylock = 0;
#endif
		/*
		 * Try to acquire and then immediately release the console
		 * semaphore.  The release will print out buffers and wake up
		 * /dev/kmsg and syslog() users.
		 */
		if (may_trylock && console_trylock())
			console_unlock();
	}

	return printed_len;
}
EXPORT_SYMBOL(vprintk_emit);

asmlinkage int vprintk(const char *fmt, va_list args)
{
	return vprintk_func(fmt, args);
}
EXPORT_SYMBOL(vprintk);

asmlinkage int printk_emit(int facility, int level,
			   const char *dict, size_t dictlen,
			   const char *fmt, ...)
{
	va_list args;
	int r;

	va_start(args, fmt);
	r = vprintk_emit(facility, level, dict, dictlen, fmt, args);
	va_end(args);

	return r;
}
EXPORT_SYMBOL(printk_emit);

int vprintk_default(const char *fmt, va_list args)
{
	int r;

#ifdef CONFIG_KGDB_KDB
	/* Allow to pass printk() to kdb but avoid a recursion. */
	if (unlikely(kdb_trap_printk && kdb_printf_cpu < 0)) {
		r = vkdb_printf(KDB_MSGSRC_PRINTK, fmt, args);
		return r;
	}
#endif
	r = vprintk_emit(0, LOGLEVEL_DEFAULT, NULL, 0, fmt, args);

	return r;
}
EXPORT_SYMBOL_GPL(vprintk_default);

/**
 * printk - print a kernel message
 * @fmt: format string
 *
 * This is printk(). It can be called from any context. We want it to work.
 *
 * We try to grab the console_lock. If we succeed, it's easy - we log the
 * output and call the console drivers.  If we fail to get the semaphore, we
 * place the output into the log buffer and return. The current holder of
 * the console_sem will notice the new output in console_unlock(); and will
 * send it to the consoles before releasing the lock.
 *
 * One effect of this deferred printing is that code which calls printk() and
 * then changes console_loglevel may break. This is because console_loglevel
 * is inspected when the actual printing occurs.
 *
 * See also:
 * printf(3)
 *
 * See the vsnprintf() documentation for format string extensions over C99.
 */
asmlinkage __visible int printk(const char *fmt, ...)
{
	va_list args;
	int r;

	va_start(args, fmt);
	r = vprintk_func(fmt, args);
	va_end(args);

	return r;
}
EXPORT_SYMBOL(printk);

#else /* CONFIG_PRINTK */

#define LOG_LINE_MAX		0
#define PREFIX_MAX		0

static u64 syslog_seq;
static u32 syslog_idx;
static u64 console_seq;
static u32 console_idx;
static u64 log_first_seq;
static u32 log_first_idx;
static u64 log_next_seq;
static char *log_text(const struct printk_log *msg) { return NULL; }
static char *log_dict(const struct printk_log *msg) { return NULL; }
static struct printk_log *log_from_idx(u32 idx) { return NULL; }
static u32 log_next(u32 idx) { return 0; }
static ssize_t msg_print_ext_header(char *buf, size_t size,
				    struct printk_log *msg,
				    u64 seq) { return 0; }
static ssize_t msg_print_ext_body(char *buf, size_t size,
				  char *dict, size_t dict_len,
				  char *text, size_t text_len) { return 0; }
static void call_console_drivers(const char *ext_text, size_t ext_len,
				 const char *text, size_t len) {}
static size_t msg_print_text(const struct printk_log *msg,
			     bool syslog, char *buf, size_t size) { return 0; }
static bool suppress_message_printing(int level) { return false; }

#endif /* CONFIG_PRINTK */

static int __add_preferred_console(char *name, int idx, char *options,
				   char *brl_options)
{
	struct console_cmdline *c;
	int i;

	/*
	 *	See if this tty is not yet registered, and
	 *	if we have a slot free.
	 */
	for (i = 0, c = console_cmdline;
	     i < MAX_CMDLINECONSOLES && c->name[0];
	     i++, c++) {
		if (strcmp(c->name, name) == 0 && c->index == idx) {
			if (!brl_options)
				preferred_console = i;
			return 0;
		}
	}
	if (i == MAX_CMDLINECONSOLES)
		return -E2BIG;
	if (!brl_options)
		preferred_console = i;
	strlcpy(c->name, name, sizeof(c->name));
	c->options = options;
	braille_set_options(c, brl_options);

	c->index = idx;
	return 0;
}
/*
 * Set up a console.  Called via do_early_param() in init/main.c
 * for each "console=" parameter in the boot command line.
 */
static int __init console_setup(char *str)
{
	char buf[sizeof(console_cmdline[0].name) + 4]; /* 4 for "ttyS" */
	char *s, *options, *brl_options = NULL;
	int idx;

	if (_braille_console_setup(&str, &brl_options))
		return 1;

	/*
	 * Decode str into name, index, options.
	 */
	if (str[0] >= '0' && str[0] <= '9') {
		strcpy(buf, "ttyS");
		strncpy(buf + 4, str, sizeof(buf) - 5);
	} else {
		strncpy(buf, str, sizeof(buf) - 1);
	}
	buf[sizeof(buf) - 1] = 0;
	options = strchr(str, ',');
	if (options)
		*(options++) = 0;
#ifdef __sparc__
	if (!strcmp(str, "ttya"))
		strcpy(buf, "ttyS0");
	if (!strcmp(str, "ttyb"))
		strcpy(buf, "ttyS1");
#endif
	for (s = buf; *s; s++)
		if (isdigit(*s) || *s == ',')
			break;
	idx = simple_strtoul(s, NULL, 10);
	*s = 0;

	__add_preferred_console(buf, idx, options, brl_options);
	console_set_on_cmdline = 1;
	return 1;
}
__setup("console=", console_setup);

/**
 * add_preferred_console - add a device to the list of preferred consoles.
 * @name: device name
 * @idx: device index
 * @options: options for this console
 *
 * The last preferred console added will be used for kernel messages
 * and stdin/out/err for init.  Normally this is used by console_setup
 * above to handle user-supplied console arguments; however it can also
 * be used by arch-specific code either to override the user or more
 * commonly to provide a default console (ie from PROM variables) when
 * the user has not supplied one.
 */
int add_preferred_console(char *name, int idx, char *options)
{
	return __add_preferred_console(name, idx, options, NULL);
}

bool console_suspend_enabled = true;
EXPORT_SYMBOL(console_suspend_enabled);

static int __init console_suspend_disable(char *str)
{
	console_suspend_enabled = false;
	return 1;
}
__setup("no_console_suspend", console_suspend_disable);
module_param_named(console_suspend, console_suspend_enabled,
		bool, S_IRUGO | S_IWUSR);
MODULE_PARM_DESC(console_suspend, "suspend console during suspend"
	" and hibernate operations");

/**
 * suspend_console - suspend the console subsystem
 *
 * This disables printk() while we go into suspend states
 */
void suspend_console(void)
{
	if (!console_suspend_enabled)
		return;
	printk("Suspending console(s) (use no_console_suspend to debug)\n");
	console_lock();
	console_suspended = 1;
	up_console_sem();
}

void resume_console(void)
{
	if (!console_suspend_enabled)
		return;
	down_console_sem();
	console_suspended = 0;
	console_unlock();
}

/**
 * console_cpu_notify - print deferred console messages after CPU hotplug
 * @cpu: unused
 *
 * If printk() is called from a CPU that is not online yet, the messages
 * will be printed on the console only if there are CON_ANYTIME consoles.
 * This function is called when a new CPU comes online (or fails to come
 * up) or goes offline.
 */
static int console_cpu_notify(unsigned int cpu)
{
	if (!cpuhp_tasks_frozen) {
		/* If trylock fails, someone else is doing the printing */
		if (console_trylock())
			console_unlock();
	}
	return 0;
}

/**
 * console_lock - lock the console system for exclusive use.
 *
 * Acquires a lock which guarantees that the caller has
 * exclusive access to the console system and the console_drivers list.
 *
 * Can sleep, returns nothing.
 */
void console_lock(void)
{
	might_sleep();

	down_console_sem();
	if (console_suspended)
		return;
	console_locked = 1;
	console_may_schedule = 1;
}
EXPORT_SYMBOL(console_lock);

/**
 * console_trylock - try to lock the console system for exclusive use.
 *
 * Try to acquire a lock which guarantees that the caller has exclusive
 * access to the console system and the console_drivers list.
 *
 * returns 1 on success, and 0 on failure to acquire the lock.
 */
int console_trylock(void)
{
	if (down_trylock_console_sem())
		return 0;
	if (console_suspended) {
		up_console_sem();
		return 0;
	}
	console_locked = 1;
	/*
	 * When PREEMPT_COUNT disabled we can't reliably detect if it's
	 * safe to schedule (e.g. calling printk while holding a spin_lock),
	 * because preempt_disable()/preempt_enable() are just barriers there
	 * and preempt_count() is always 0.
	 *
	 * RCU read sections have a separate preemption counter when
	 * PREEMPT_RCU enabled thus we must take extra care and check
	 * rcu_preempt_depth(), otherwise RCU read sections modify
	 * preempt_count().
	 */
	console_may_schedule = !oops_in_progress &&
			preemptible() &&
			!rcu_preempt_depth();
	return 1;
}
EXPORT_SYMBOL(console_trylock);

int is_console_locked(void)
{
	return console_locked;
}

/*
 * Check if we have any console that is capable of printing while cpu is
 * booting or shutting down. Requires console_sem.
 */
static int have_callable_console(void)
{
	struct console *con;

	for_each_console(con)
		if ((con->flags & CON_ENABLED) &&
				(con->flags & CON_ANYTIME))
			return 1;

	return 0;
}

/*
 * Can we actually use the console at this time on this cpu?
 *
 * Console drivers may assume that per-cpu resources have been allocated. So
 * unless they're explicitly marked as being able to cope (CON_ANYTIME) don't
 * call them until this CPU is officially up.
 */
static inline int can_use_console(void)
{
	return cpu_online(raw_smp_processor_id()) || have_callable_console();
}

/**
 * console_unlock - unlock the console system
 *
 * Releases the console_lock which the caller holds on the console system
 * and the console driver list.
 *
 * While the console_lock was held, console output may have been buffered
 * by printk().  If this is the case, console_unlock(); emits
 * the output prior to releasing the lock.
 *
 * If there is output waiting, we wake /dev/kmsg and syslog() users.
 *
 * console_unlock(); may be called from any context.
 */
void console_unlock(void)
{
	static char ext_text[CONSOLE_EXT_LOG_MAX];
	static char text[LOG_LINE_MAX + PREFIX_MAX];
	static u64 seen_seq;
	unsigned long flags;
	bool wake_klogd = false;
	bool do_cond_resched, retry;

	if (console_suspended) {
		up_console_sem();
		return;
	}

	/*
	 * Console drivers are called with interrupts disabled, so
	 * @console_may_schedule should be cleared before; however, we may
	 * end up dumping a lot of lines, for example, if called from
	 * console registration path, and should invoke cond_resched()
	 * between lines if allowable.  Not doing so can cause a very long
	 * scheduling stall on a slow console leading to RCU stall and
	 * softlockup warnings which exacerbate the issue with more
	 * messages practically incapacitating the system.
	 *
	 * console_trylock() is not able to detect the preemptive
	 * context reliably. Therefore the value must be stored before
	 * and cleared after the the "again" goto label.
	 */
	do_cond_resched = console_may_schedule;
again:
	console_may_schedule = 0;

	/*
	 * We released the console_sem lock, so we need to recheck if
	 * cpu is online and (if not) is there at least one CON_ANYTIME
	 * console.
	 */
	if (!can_use_console()) {
		console_locked = 0;
		up_console_sem();
		return;
	}

	for (;;) {
		struct printk_log *msg;
		size_t ext_len = 0;
		size_t len;

		printk_safe_enter_irqsave(flags);
		raw_spin_lock(&logbuf_lock);
		if (seen_seq != log_next_seq) {
			wake_klogd = true;
			seen_seq = log_next_seq;
		}

		if (console_seq < log_first_seq) {
			len = sprintf(text, "** %u printk messages dropped ** ",
				      (unsigned)(log_first_seq - console_seq));

			/* messages are gone, move to first one */
			console_seq = log_first_seq;
			console_idx = log_first_idx;
		} else {
			len = 0;
		}
skip:
		if (console_seq == log_next_seq)
			break;

		msg = log_from_idx(console_idx);
		if (suppress_message_printing(msg->level)) {
			/*
			 * Skip record we have buffered and already printed
			 * directly to the console when we received it, and
			 * record that has level above the console loglevel.
			 */
			console_idx = log_next(console_idx);
			console_seq++;
			goto skip;
		}

		len += msg_print_text(msg, false, text + len, sizeof(text) - len);
		if (nr_ext_console_drivers) {
			ext_len = msg_print_ext_header(ext_text,
						sizeof(ext_text),
						msg, console_seq);
			ext_len += msg_print_ext_body(ext_text + ext_len,
						sizeof(ext_text) - ext_len,
						log_dict(msg), msg->dict_len,
						log_text(msg), msg->text_len);
		}
		console_idx = log_next(console_idx);
		console_seq++;
		raw_spin_unlock(&logbuf_lock);

#ifdef CONFIG_PREEMPT_RT_FULL
		printk_safe_exit_irqrestore(flags);
		call_console_drivers(ext_text, ext_len, text, len);
#else
		stop_critical_timings();	/* don't trace print latency */
		call_console_drivers(ext_text, ext_len, text, len);
		start_critical_timings();
		printk_safe_exit_irqrestore(flags);
#endif

		if (do_cond_resched)
			cond_resched();
	}
	console_locked = 0;

	/* Release the exclusive_console once it is used */
	if (unlikely(exclusive_console))
		exclusive_console = NULL;

	raw_spin_unlock(&logbuf_lock);

	up_console_sem();

	/*
	 * Someone could have filled up the buffer again, so re-check if there's
	 * something to flush. In case we cannot trylock the console_sem again,
	 * there's a new owner and the console_unlock() from them will do the
	 * flush, no worries.
	 */
	raw_spin_lock(&logbuf_lock);
	retry = console_seq != log_next_seq;
	raw_spin_unlock(&logbuf_lock);
	printk_safe_exit_irqrestore(flags);

	if (retry && console_trylock())
		goto again;

	if (wake_klogd)
		wake_up_klogd();
}
EXPORT_SYMBOL(console_unlock);

/**
 * console_conditional_schedule - yield the CPU if required
 *
 * If the console code is currently allowed to sleep, and
 * if this CPU should yield the CPU to another task, do
 * so here.
 *
 * Must be called within console_lock();.
 */
void __sched console_conditional_schedule(void)
{
	if (console_may_schedule)
		cond_resched();
}
EXPORT_SYMBOL(console_conditional_schedule);

void console_unblank(void)
{
	struct console *c;

	if (IS_ENABLED(CONFIG_PREEMPT_RT_BASE)) {
		if (in_irq() || in_nmi())
			return;
	}

	/*
	 * console_unblank can no longer be called in interrupt context unless
	 * oops_in_progress is set to 1..
	 */
	if (oops_in_progress) {
		if (down_trylock_console_sem() != 0)
			return;
	} else
		console_lock();

	console_locked = 1;
	console_may_schedule = 0;
	for_each_console(c)
		if ((c->flags & CON_ENABLED) && c->unblank)
			c->unblank();
	console_unlock();
}

/**
 * console_flush_on_panic - flush console content on panic
 *
 * Immediately output all pending messages no matter what.
 */
void console_flush_on_panic(void)
{
	/*
	 * If someone else is holding the console lock, trylock will fail
	 * and may_schedule may be set.  Ignore and proceed to unlock so
	 * that messages are flushed out.  As this can be called from any
	 * context and we don't want to get preempted while flushing,
	 * ensure may_schedule is cleared.
	 */
	console_trylock();
	console_may_schedule = 0;
	console_unlock();
}

/*
 * Return the console tty driver structure and its associated index
 */
struct tty_driver *console_device(int *index)
{
	struct console *c;
	struct tty_driver *driver = NULL;

	console_lock();
	for_each_console(c) {
		if (!c->device)
			continue;
		driver = c->device(c, index);
		if (driver)
			break;
	}
	console_unlock();
	return driver;
}

/*
 * Prevent further output on the passed console device so that (for example)
 * serial drivers can disable console output before suspending a port, and can
 * re-enable output afterwards.
 */
void console_stop(struct console *console)
{
	console_lock();
	console->flags &= ~CON_ENABLED;
	console_unlock();
}
EXPORT_SYMBOL(console_stop);

void console_start(struct console *console)
{
	console_lock();
	console->flags |= CON_ENABLED;
	console_unlock();
}
EXPORT_SYMBOL(console_start);

static int __read_mostly keep_bootcon;

static int __init keep_bootcon_setup(char *str)
{
	keep_bootcon = 1;
	pr_info("debug: skip boot console de-registration.\n");

	return 0;
}

early_param("keep_bootcon", keep_bootcon_setup);

/*
 * The console driver calls this routine during kernel initialization
 * to register the console printing procedure with printk() and to
 * print any messages that were printed by the kernel before the
 * console driver was initialized.
 *
 * This can happen pretty early during the boot process (because of
 * early_printk) - sometimes before setup_arch() completes - be careful
 * of what kernel features are used - they may not be initialised yet.
 *
 * There are two types of consoles - bootconsoles (early_printk) and
 * "real" consoles (everything which is not a bootconsole) which are
 * handled differently.
 *  - Any number of bootconsoles can be registered at any time.
 *  - As soon as a "real" console is registered, all bootconsoles
 *    will be unregistered automatically.
 *  - Once a "real" console is registered, any attempt to register a
 *    bootconsoles will be rejected
 */
void register_console(struct console *newcon)
{
	int i;
	unsigned long flags;
	struct console *bcon = NULL;
	struct console_cmdline *c;
	static bool has_preferred;

	if (console_drivers)
		for_each_console(bcon)
			if (WARN(bcon == newcon,
					"console '%s%d' already registered\n",
					bcon->name, bcon->index))
				return;

	/*
	 * before we register a new CON_BOOT console, make sure we don't
	 * already have a valid console
	 */
	if (console_drivers && newcon->flags & CON_BOOT) {
		/* find the last or real console */
		for_each_console(bcon) {
			if (!(bcon->flags & CON_BOOT)) {
				pr_info("Too late to register bootconsole %s%d\n",
					newcon->name, newcon->index);
				return;
			}
		}
	}

	if (console_drivers && console_drivers->flags & CON_BOOT)
		bcon = console_drivers;

	if (!has_preferred || bcon || !console_drivers)
		has_preferred = preferred_console >= 0;

	/*
	 *	See if we want to use this console driver. If we
	 *	didn't select a console we take the first one
	 *	that registers here.
	 */
	if (!has_preferred) {
		if (newcon->index < 0)
			newcon->index = 0;
		if (newcon->setup == NULL ||
		    newcon->setup(newcon, NULL) == 0) {
			newcon->flags |= CON_ENABLED;
			if (newcon->device) {
				newcon->flags |= CON_CONSDEV;
				has_preferred = true;
			}
		}
	}

	/*
	 *	See if this console matches one we selected on
	 *	the command line.
	 */
	for (i = 0, c = console_cmdline;
	     i < MAX_CMDLINECONSOLES && c->name[0];
	     i++, c++) {
		if (!newcon->match ||
		    newcon->match(newcon, c->name, c->index, c->options) != 0) {
			/* default matching */
			BUILD_BUG_ON(sizeof(c->name) != sizeof(newcon->name));
			if (strcmp(c->name, newcon->name) != 0)
				continue;
			if (newcon->index >= 0 &&
			    newcon->index != c->index)
				continue;
			if (newcon->index < 0)
				newcon->index = c->index;

			if (_braille_register_console(newcon, c))
				return;

			if (newcon->setup &&
			    newcon->setup(newcon, c->options) != 0)
				break;
		}

		newcon->flags |= CON_ENABLED;
		if (i == preferred_console) {
			newcon->flags |= CON_CONSDEV;
			has_preferred = true;
		}
		break;
	}

	if (!(newcon->flags & CON_ENABLED))
		return;

	/*
	 * If we have a bootconsole, and are switching to a real console,
	 * don't print everything out again, since when the boot console, and
	 * the real console are the same physical device, it's annoying to
	 * see the beginning boot messages twice
	 */
	if (bcon && ((newcon->flags & (CON_CONSDEV | CON_BOOT)) == CON_CONSDEV))
		newcon->flags &= ~CON_PRINTBUFFER;

	/*
	 *	Put this console in the list - keep the
	 *	preferred driver at the head of the list.
	 */
	console_lock();
	if ((newcon->flags & CON_CONSDEV) || console_drivers == NULL) {
		newcon->next = console_drivers;
		console_drivers = newcon;
		if (newcon->next)
			newcon->next->flags &= ~CON_CONSDEV;
	} else {
		newcon->next = console_drivers->next;
		console_drivers->next = newcon;
	}

	if (newcon->flags & CON_EXTENDED)
		if (!nr_ext_console_drivers++)
			pr_info("printk: continuation disabled due to ext consoles, expect more fragments in /dev/kmsg\n");

	if (newcon->flags & CON_PRINTBUFFER) {
		/*
		 * console_unlock(); will print out the buffered messages
		 * for us.
		 */
		logbuf_lock_irqsave(flags);
		console_seq = syslog_seq;
		console_idx = syslog_idx;
		logbuf_unlock_irqrestore(flags);
		/*
		 * We're about to replay the log buffer.  Only do this to the
		 * just-registered console to avoid excessive message spam to
		 * the already-registered consoles.
		 */
		exclusive_console = newcon;
	}
	console_unlock();
	console_sysfs_notify();

	/*
	 * By unregistering the bootconsoles after we enable the real console
	 * we get the "console xxx enabled" message on all the consoles -
	 * boot consoles, real consoles, etc - this is to ensure that end
	 * users know there might be something in the kernel's log buffer that
	 * went to the bootconsole (that they do not see on the real console)
	 */
	pr_info("%sconsole [%s%d] enabled\n",
		(newcon->flags & CON_BOOT) ? "boot" : "" ,
		newcon->name, newcon->index);
	if (bcon &&
	    ((newcon->flags & (CON_CONSDEV | CON_BOOT)) == CON_CONSDEV) &&
	    !keep_bootcon) {
		/* We need to iterate through all boot consoles, to make
		 * sure we print everything out, before we unregister them.
		 */
		for_each_console(bcon)
			if (bcon->flags & CON_BOOT)
				unregister_console(bcon);
	}
}
EXPORT_SYMBOL(register_console);

int unregister_console(struct console *console)
{
        struct console *a, *b;
	int res;

	pr_info("%sconsole [%s%d] disabled\n",
		(console->flags & CON_BOOT) ? "boot" : "" ,
		console->name, console->index);

	res = _braille_unregister_console(console);
	if (res)
		return res;

	res = 1;
	console_lock();
	if (console_drivers == console) {
		console_drivers=console->next;
		res = 0;
	} else if (console_drivers) {
		for (a=console_drivers->next, b=console_drivers ;
		     a; b=a, a=b->next) {
			if (a == console) {
				b->next = a->next;
				res = 0;
				break;
			}
		}
	}

	if (!res && (console->flags & CON_EXTENDED))
		nr_ext_console_drivers--;

	/*
	 * If this isn't the last console and it has CON_CONSDEV set, we
	 * need to set it on the next preferred console.
	 */
	if (console_drivers != NULL && console->flags & CON_CONSDEV)
		console_drivers->flags |= CON_CONSDEV;

	console->flags &= ~CON_ENABLED;
	console_unlock();
	console_sysfs_notify();
	return res;
}
EXPORT_SYMBOL(unregister_console);

/*
 * Initialize the console device. This is called *early*, so
 * we can't necessarily depend on lots of kernel help here.
 * Just do some early initializations, and do the complex setup
 * later.
 */
void __init console_init(void)
{
	initcall_t *call;

	/* Setup the default TTY line discipline. */
	n_tty_init();

	/*
	 * set up the console device so that later boot sequences can
	 * inform about problems etc..
	 */
	call = __con_initcall_start;
	while (call < __con_initcall_end) {
		(*call)();
		call++;
	}
}

/*
 * Some boot consoles access data that is in the init section and which will
 * be discarded after the initcalls have been run. To make sure that no code
 * will access this data, unregister the boot consoles in a late initcall.
 *
 * If for some reason, such as deferred probe or the driver being a loadable
 * module, the real console hasn't registered yet at this point, there will
 * be a brief interval in which no messages are logged to the console, which
 * makes it difficult to diagnose problems that occur during this time.
 *
 * To mitigate this problem somewhat, only unregister consoles whose memory
 * intersects with the init section. Note that all other boot consoles will
 * get unregistred when the real preferred console is registered.
 */
static int __init printk_late_init(void)
{
	struct console *con;
	int ret;

	for_each_console(con) {
		if (!(con->flags & CON_BOOT))
			continue;

		/* Check addresses that might be used for enabled consoles. */
		if (init_section_intersects(con, sizeof(*con)) ||
		    init_section_contains(con->write, 0) ||
		    init_section_contains(con->read, 0) ||
		    init_section_contains(con->device, 0) ||
		    init_section_contains(con->unblank, 0) ||
		    init_section_contains(con->data, 0)) {
			/*
			 * Please, consider moving the reported consoles out
			 * of the init section.
			 */
			pr_warn("bootconsole [%s%d] uses init memory and must be disabled even before the real one is ready\n",
				con->name, con->index);
			unregister_console(con);
		}
	}
	ret = cpuhp_setup_state_nocalls(CPUHP_PRINTK_DEAD, "printk:dead", NULL,
					console_cpu_notify);
	WARN_ON(ret < 0);
	ret = cpuhp_setup_state_nocalls(CPUHP_AP_ONLINE_DYN, "printk:online",
					console_cpu_notify, NULL);
	WARN_ON(ret < 0);
	return 0;
}
late_initcall(printk_late_init);

#if defined CONFIG_PRINTK
/*
 * Delayed printk version, for scheduler-internal messages:
 */
#define PRINTK_PENDING_WAKEUP	0x01
#define PRINTK_PENDING_OUTPUT	0x02

static DEFINE_PER_CPU(int, printk_pending);

static void wake_up_klogd_work_func(struct irq_work *irq_work)
{
	int pending = __this_cpu_xchg(printk_pending, 0);

	if (pending & PRINTK_PENDING_OUTPUT) {
		/* If trylock fails, someone else is doing the printing */
		if (console_trylock())
			console_unlock();
	}

	if (pending & PRINTK_PENDING_WAKEUP)
		wake_up_interruptible(&log_wait);
}

static DEFINE_PER_CPU(struct irq_work, wake_up_klogd_work) = {
	.func = wake_up_klogd_work_func,
	.flags = IRQ_WORK_LAZY,
};

void wake_up_klogd(void)
{
	preempt_disable();
	if (waitqueue_active(&log_wait)) {
		this_cpu_or(printk_pending, PRINTK_PENDING_WAKEUP);
		irq_work_queue(this_cpu_ptr(&wake_up_klogd_work));
	}
	preempt_enable();
}

void defer_console_output(void)
{
	preempt_disable();
	__this_cpu_or(printk_pending, PRINTK_PENDING_OUTPUT);
	irq_work_queue(this_cpu_ptr(&wake_up_klogd_work));
	preempt_enable();
}

int vprintk_deferred(const char *fmt, va_list args)
{
	int r;

	r = vprintk_emit(0, LOGLEVEL_SCHED, NULL, 0, fmt, args);
	defer_console_output();

	return r;
}

int printk_deferred(const char *fmt, ...)
{
	va_list args;
	int r;

	va_start(args, fmt);
	r = vprintk_deferred(fmt, args);
	va_end(args);

	return r;
}

/*
 * printk rate limiting, lifted from the networking subsystem.
 *
 * This enforces a rate limit: not more than 10 kernel messages
 * every 5s to make a denial-of-service attack impossible.
 */
DEFINE_RATELIMIT_STATE(printk_ratelimit_state, 5 * HZ, 10);

int __printk_ratelimit(const char *func)
{
	return ___ratelimit(&printk_ratelimit_state, func);
}
EXPORT_SYMBOL(__printk_ratelimit);

/**
 * printk_timed_ratelimit - caller-controlled printk ratelimiting
 * @caller_jiffies: pointer to caller's state
 * @interval_msecs: minimum interval between prints
 *
 * printk_timed_ratelimit() returns true if more than @interval_msecs
 * milliseconds have elapsed since the last time printk_timed_ratelimit()
 * returned true.
 */
bool printk_timed_ratelimit(unsigned long *caller_jiffies,
			unsigned int interval_msecs)
{
	unsigned long elapsed = jiffies - *caller_jiffies;

	if (*caller_jiffies && elapsed <= msecs_to_jiffies(interval_msecs))
		return false;

	*caller_jiffies = jiffies;
	return true;
}
EXPORT_SYMBOL(printk_timed_ratelimit);

static DEFINE_SPINLOCK(dump_list_lock);
static LIST_HEAD(dump_list);

/**
 * kmsg_dump_register - register a kernel log dumper.
 * @dumper: pointer to the kmsg_dumper structure
 *
 * Adds a kernel log dumper to the system. The dump callback in the
 * structure will be called when the kernel oopses or panics and must be
 * set. Returns zero on success and %-EINVAL or %-EBUSY otherwise.
 */
int kmsg_dump_register(struct kmsg_dumper *dumper)
{
	unsigned long flags;
	int err = -EBUSY;

	/* The dump callback needs to be set */
	if (!dumper->dump)
		return -EINVAL;

	spin_lock_irqsave(&dump_list_lock, flags);
	/* Don't allow registering multiple times */
	if (!dumper->registered) {
		dumper->registered = 1;
		list_add_tail_rcu(&dumper->list, &dump_list);
		err = 0;
	}
	spin_unlock_irqrestore(&dump_list_lock, flags);

	return err;
}
EXPORT_SYMBOL_GPL(kmsg_dump_register);

/**
 * kmsg_dump_unregister - unregister a kmsg dumper.
 * @dumper: pointer to the kmsg_dumper structure
 *
 * Removes a dump device from the system. Returns zero on success and
 * %-EINVAL otherwise.
 */
int kmsg_dump_unregister(struct kmsg_dumper *dumper)
{
	unsigned long flags;
	int err = -EINVAL;

	spin_lock_irqsave(&dump_list_lock, flags);
	if (dumper->registered) {
		dumper->registered = 0;
		list_del_rcu(&dumper->list);
		err = 0;
	}
	spin_unlock_irqrestore(&dump_list_lock, flags);
	synchronize_rcu();

	return err;
}
EXPORT_SYMBOL_GPL(kmsg_dump_unregister);

static bool always_kmsg_dump;
module_param_named(always_kmsg_dump, always_kmsg_dump, bool, S_IRUGO | S_IWUSR);

/**
 * kmsg_dump - dump kernel log to kernel message dumpers.
 * @reason: the reason (oops, panic etc) for dumping
 *
 * Call each of the registered dumper's dump() callback, which can
 * retrieve the kmsg records with kmsg_dump_get_line() or
 * kmsg_dump_get_buffer().
 */
void kmsg_dump(enum kmsg_dump_reason reason)
{
	struct kmsg_dumper *dumper;
	unsigned long flags;

	if ((reason > KMSG_DUMP_OOPS) && !always_kmsg_dump)
		return;

	rcu_read_lock();
	list_for_each_entry_rcu(dumper, &dump_list, list) {
		if (dumper->max_reason && reason > dumper->max_reason)
			continue;

		/* initialize iterator with data about the stored records */
		dumper->active = true;

		logbuf_lock_irqsave(flags);
		dumper->cur_seq = clear_seq;
		dumper->cur_idx = clear_idx;
		dumper->next_seq = log_next_seq;
		dumper->next_idx = log_next_idx;
		logbuf_unlock_irqrestore(flags);

		/* invoke dumper which will iterate over records */
		dumper->dump(dumper, reason);

		/* reset iterator */
		dumper->active = false;
	}
	rcu_read_unlock();
}

/**
 * kmsg_dump_get_line_nolock - retrieve one kmsg log line (unlocked version)
 * @dumper: registered kmsg dumper
 * @syslog: include the "<4>" prefixes
 * @line: buffer to copy the line to
 * @size: maximum size of the buffer
 * @len: length of line placed into buffer
 *
 * Start at the beginning of the kmsg buffer, with the oldest kmsg
 * record, and copy one record into the provided buffer.
 *
 * Consecutive calls will return the next available record moving
 * towards the end of the buffer with the youngest messages.
 *
 * A return value of FALSE indicates that there are no more records to
 * read.
 *
 * The function is similar to kmsg_dump_get_line(), but grabs no locks.
 */
bool kmsg_dump_get_line_nolock(struct kmsg_dumper *dumper, bool syslog,
			       char *line, size_t size, size_t *len)
{
	struct printk_log *msg;
	size_t l = 0;
	bool ret = false;

	if (!dumper->active)
		goto out;

	if (dumper->cur_seq < log_first_seq) {
		/* messages are gone, move to first available one */
		dumper->cur_seq = log_first_seq;
		dumper->cur_idx = log_first_idx;
	}

	/* last entry */
	if (dumper->cur_seq >= log_next_seq)
		goto out;

	msg = log_from_idx(dumper->cur_idx);
	l = msg_print_text(msg, syslog, line, size);

	dumper->cur_idx = log_next(dumper->cur_idx);
	dumper->cur_seq++;
	ret = true;
out:
	if (len)
		*len = l;
	return ret;
}

/**
 * kmsg_dump_get_line - retrieve one kmsg log line
 * @dumper: registered kmsg dumper
 * @syslog: include the "<4>" prefixes
 * @line: buffer to copy the line to
 * @size: maximum size of the buffer
 * @len: length of line placed into buffer
 *
 * Start at the beginning of the kmsg buffer, with the oldest kmsg
 * record, and copy one record into the provided buffer.
 *
 * Consecutive calls will return the next available record moving
 * towards the end of the buffer with the youngest messages.
 *
 * A return value of FALSE indicates that there are no more records to
 * read.
 */
bool kmsg_dump_get_line(struct kmsg_dumper *dumper, bool syslog,
			char *line, size_t size, size_t *len)
{
	unsigned long flags;
	bool ret;

	logbuf_lock_irqsave(flags);
	ret = kmsg_dump_get_line_nolock(dumper, syslog, line, size, len);
	logbuf_unlock_irqrestore(flags);

	return ret;
}
EXPORT_SYMBOL_GPL(kmsg_dump_get_line);

/**
 * kmsg_dump_get_buffer - copy kmsg log lines
 * @dumper: registered kmsg dumper
 * @syslog: include the "<4>" prefixes
 * @buf: buffer to copy the line to
 * @size: maximum size of the buffer
 * @len: length of line placed into buffer
 *
 * Start at the end of the kmsg buffer and fill the provided buffer
 * with as many of the the *youngest* kmsg records that fit into it.
 * If the buffer is large enough, all available kmsg records will be
 * copied with a single call.
 *
 * Consecutive calls will fill the buffer with the next block of
 * available older records, not including the earlier retrieved ones.
 *
 * A return value of FALSE indicates that there are no more records to
 * read.
 */
bool kmsg_dump_get_buffer(struct kmsg_dumper *dumper, bool syslog,
			  char *buf, size_t size, size_t *len)
{
	unsigned long flags;
	u64 seq;
	u32 idx;
	u64 next_seq;
	u32 next_idx;
	size_t l = 0;
	bool ret = false;

	if (!dumper->active)
		goto out;

	logbuf_lock_irqsave(flags);
	if (dumper->cur_seq < log_first_seq) {
		/* messages are gone, move to first available one */
		dumper->cur_seq = log_first_seq;
		dumper->cur_idx = log_first_idx;
	}

	/* last entry */
	if (dumper->cur_seq >= dumper->next_seq) {
		logbuf_unlock_irqrestore(flags);
		goto out;
	}

	/* calculate length of entire buffer */
	seq = dumper->cur_seq;
	idx = dumper->cur_idx;
	while (seq < dumper->next_seq) {
		struct printk_log *msg = log_from_idx(idx);

		l += msg_print_text(msg, true, NULL, 0);
		idx = log_next(idx);
		seq++;
	}

	/* move first record forward until length fits into the buffer */
	seq = dumper->cur_seq;
	idx = dumper->cur_idx;
	while (l > size && seq < dumper->next_seq) {
		struct printk_log *msg = log_from_idx(idx);

		l -= msg_print_text(msg, true, NULL, 0);
		idx = log_next(idx);
		seq++;
	}

	/* last message in next interation */
	next_seq = seq;
	next_idx = idx;

	l = 0;
	while (seq < dumper->next_seq) {
		struct printk_log *msg = log_from_idx(idx);

		l += msg_print_text(msg, syslog, buf + l, size - l);
		idx = log_next(idx);
		seq++;
	}

	dumper->next_seq = next_seq;
	dumper->next_idx = next_idx;
	ret = true;
	logbuf_unlock_irqrestore(flags);
out:
	if (len)
		*len = l;
	return ret;
}
EXPORT_SYMBOL_GPL(kmsg_dump_get_buffer);

/**
 * kmsg_dump_rewind_nolock - reset the interator (unlocked version)
 * @dumper: registered kmsg dumper
 *
 * Reset the dumper's iterator so that kmsg_dump_get_line() and
 * kmsg_dump_get_buffer() can be called again and used multiple
 * times within the same dumper.dump() callback.
 *
 * The function is similar to kmsg_dump_rewind(), but grabs no locks.
 */
void kmsg_dump_rewind_nolock(struct kmsg_dumper *dumper)
{
	dumper->cur_seq = clear_seq;
	dumper->cur_idx = clear_idx;
	dumper->next_seq = log_next_seq;
	dumper->next_idx = log_next_idx;
}

/**
 * kmsg_dump_rewind - reset the interator
 * @dumper: registered kmsg dumper
 *
 * Reset the dumper's iterator so that kmsg_dump_get_line() and
 * kmsg_dump_get_buffer() can be called again and used multiple
 * times within the same dumper.dump() callback.
 */
void kmsg_dump_rewind(struct kmsg_dumper *dumper)
{
	unsigned long flags;

	logbuf_lock_irqsave(flags);
	kmsg_dump_rewind_nolock(dumper);
	logbuf_unlock_irqrestore(flags);
}
EXPORT_SYMBOL_GPL(kmsg_dump_rewind);

static char dump_stack_arch_desc_str[128];

/**
 * dump_stack_set_arch_desc - set arch-specific str to show with task dumps
 * @fmt: printf-style format string
 * @...: arguments for the format string
 *
 * The configured string will be printed right after utsname during task
 * dumps.  Usually used to add arch-specific system identifiers.  If an
 * arch wants to make use of such an ID string, it should initialize this
 * as soon as possible during boot.
 */
void __init dump_stack_set_arch_desc(const char *fmt, ...)
{
	va_list args;

	va_start(args, fmt);
	vsnprintf(dump_stack_arch_desc_str, sizeof(dump_stack_arch_desc_str),
		  fmt, args);
	va_end(args);
}

/**
 * dump_stack_print_info - print generic debug info for dump_stack()
 * @log_lvl: log level
 *
 * Arch-specific dump_stack() implementations can use this function to
 * print out the same debug information as the generic dump_stack().
 */
void dump_stack_print_info(const char *log_lvl)
{
	printk("%sCPU: %d PID: %d Comm: %.20s %s %s %.*s\n",
	       log_lvl, raw_smp_processor_id(), current->pid, current->comm,
	       print_tainted(), init_utsname()->release,
	       (int)strcspn(init_utsname()->version, " "),
	       init_utsname()->version);

	if (dump_stack_arch_desc_str[0] != '\0')
		printk("%sHardware name: %s\n",
		       log_lvl, dump_stack_arch_desc_str);

	print_worker_info(log_lvl, current);
}

/**
 * show_regs_print_info - print generic debug info for show_regs()
 * @log_lvl: log level
 *
 * show_regs() implementations can use this function to print out generic
 * debug information.
 */
void show_regs_print_info(const char *log_lvl)
{
	dump_stack_print_info(log_lvl);

	printk("%stask: %p task.stack: %p\n",
	       log_lvl, current, task_stack_page(current));
}

#endif<|MERGE_RESOLUTION|>--- conflicted
+++ resolved
@@ -1782,27 +1782,6 @@
 	char *text = textbuf;
 	size_t text_len;
 	enum log_flags lflags = 0;
-<<<<<<< HEAD
-	unsigned long flags;
-	int printed_len;
-	bool in_sched = false;
-
-	/*
-	 * Fall back to early_printk if a debugging subsystem has
-	 * killed printk output
-	 */
-	if (unlikely(forced_early_printk(fmt, args)))
-		return 1;
-
-	if (level == LOGLEVEL_SCHED) {
-		level = LOGLEVEL_DEFAULT;
-		in_sched = true;
-	}
-
-	boot_delay_msec(level);
-	printk_delay();
-=======
->>>>>>> 12d78096
 
 	/*
 	 * The printf needs to come first; we need the syslog
